<?xml version="1.0" encoding="UTF-8"?>
<project xmlns="http://maven.apache.org/POM/4.0.0" xmlns:xsi="http://www.w3.org/2001/XMLSchema-instance" xsi:schemaLocation="http://maven.apache.org/POM/4.0.0 http://maven.apache.org/maven-v4_0_0.xsd">
	<modelVersion>4.0.0</modelVersion>
	<groupId>org.eclipse.paho</groupId>
	<artifactId>java-parent</artifactId>
	<packaging>pom</packaging>
<<<<<<< HEAD
	<version>1.1.1</version>
=======
	<version>1.2.0</version>
>>>>>>> dba534d8

	<properties>
		<!-- source & target java version for MQTT Client -->
		<mqttclient.java.version>1.7</mqttclient.java.version>
		<!-- source & target java version for others modules -->
		<java.version>1.7</java.version>
		<project.build.sourceEncoding>UTF-8</project.build.sourceEncoding>
		<build.level>${maven.build.timestamp}</build.level>
		<tycho.version>0.20.0</tycho.version>
		<kepler.repo.url>http://download.eclipse.org/releases/kepler</kepler.repo.url>
		<test.exclude>**/*ConformantTest.java</test.exclude>
		<download.location>/home/data/httpd/download.eclipse.org/paho/releases/${project.version}/Java</download.location>
	</properties>

	<name>Eclipse Paho</name>
	<url>http://www.eclipse.org/paho</url>
	<description>
		The Paho project provides scalable open-source implementations of open and standard messaging protocols aimed at new, existing, and emerging applications for Machine to Machine (M2M) and Internet of Things (IoT).
	</description>

	<organization>
		<name>Eclipse Paho</name>
		<url>http://www.eclipse.org/paho</url>
	</organization>

	<developers>
		<developer>
			<id>jsutton</id>
			<name>James Sutton</name>
			<email>james.sutton@uk.ibm.com</email>
			<organization>IBM</organization>
			<organizationUrl>http://www.ibm.com</organizationUrl>
			<roles>
				<role>Developer</role>
			</roles>
		</developer>
	</developers>
	<licenses>
		<license>
			<name>Eclipse Public License - Version 1.0</name>
			<url>http://www.eclipse.org/org/documents/epl-v10.php</url>
		</license>
	</licenses>

	<scm>
		<url>http://git.eclipse.org/c/paho/org.eclipse.paho.mqtt.java.git</url>
		<connection>scm:git://git.eclipse.org/gitroot/paho/org.eclipse.paho.mqtt.java.git</connection>
	</scm>

	<distributionManagement>
		<repository>
			<id>repo.eclipse.org</id>
			<name>Paho Repository - Releases</name>
			<url>https://repo.eclipse.org/content/repositories/paho-releases/</url>
		</repository>
		<snapshotRepository>
			<id>repo.eclipse.org</id>
			<name>Paho Repository - Snapshots</name>
			<url>https://repo.eclipse.org/content/repositories/paho-snapshots/</url>
		</snapshotRepository>
	</distributionManagement>

	<repositories>
		<repository>
			<id>eclipse-kepler</id>
			<url>${kepler.repo.url}</url>
			<layout>p2</layout>
		</repository>
	</repositories>

	<pluginRepositories>
		<pluginRepository>
			<id>cbi</id>
			<url>https://repo.eclipse.org/content/repositories/cbi-releases/</url>
		</pluginRepository>
	</pluginRepositories>

	<dependencyManagement>
		<dependencies>
			<dependency>
				<groupId>junit</groupId>
				<artifactId>junit</artifactId>
				<version>4.11</version>
				<scope>test</scope>
			</dependency>
		</dependencies>
	</dependencyManagement>

	<build>
		<pluginManagement>
			<plugins>
				<plugin>
					<groupId>org.apache.maven.plugins</groupId>
					<artifactId>maven-compiler-plugin</artifactId>
					<version>3.1</version>
					<configuration>
						<encoding>${project.build.sourceEncoding}</encoding>
						<source>${java.version}</source>
						<target>${java.version}</target>
					</configuration>
				</plugin>
				<plugin>
					<groupId>org.apache.maven.plugins</groupId>
					<artifactId>maven-javadoc-plugin</artifactId>
					<version>2.9.1</version>
				</plugin>
				<plugin>
					<groupId>org.apache.maven.plugins</groupId>
					<artifactId>maven-resources-plugin</artifactId>
					<version>2.4.2</version>
				</plugin>
				<plugin>
					<groupId>org.apache.maven.plugins</groupId>
					<artifactId>maven-source-plugin</artifactId>
					<version>3.0.1</version>
				</plugin>
				<plugin>
					<groupId>org.apache.maven.plugins</groupId>
					<artifactId>maven-deploy-plugin</artifactId>
					<version>2.7</version>
					<configuration>
						<deployAtEnd>true</deployAtEnd>
					</configuration>
				</plugin>
				<plugin>
					<groupId>org.eclipse.tycho</groupId>
					<artifactId>tycho-maven-plugin</artifactId>
					<version>${tycho.version}</version>
					<extensions>true</extensions>
				</plugin>
				<plugin>
					<groupId>org.eclipse.tycho</groupId>
					<artifactId>tycho-p2-plugin</artifactId>
					<version>${tycho.version}</version>
				</plugin>
				<plugin>
					<groupId>org.eclipse.tycho</groupId>
					<artifactId>target-platform-configuration</artifactId>
					<version>${tycho.version}</version>
				</plugin>
				<plugin>
					<groupId>org.eclipse.tycho</groupId>
					<artifactId>tycho-source-plugin</artifactId>
					<version>${tycho.version}</version>
				</plugin>
				<plugin>
					<groupId>org.eclipse.tycho.extras</groupId>
					<artifactId>tycho-document-bundle-plugin</artifactId>
					<version>${tycho.version}</version>
				</plugin>
				<plugin>
					<groupId>org.eclipse.cbi.maven.plugins</groupId>
					<artifactId>eclipse-jarsigner-plugin</artifactId>
					<version>1.0.5</version>
				</plugin>
				<plugin>
					<groupId>org.eclipse.tycho.extras</groupId>
					<artifactId>tycho-pack200a-plugin</artifactId>
					<version>${tycho.version}</version>
				</plugin>

				<plugin>
					<groupId>org.eclipse.tycho.extras</groupId>
					<artifactId>tycho-pack200b-plugin</artifactId>
					<version>${tycho.version}</version>
				</plugin>
				<plugin>
			    <groupId>org.eluder.coveralls</groupId>
			    <artifactId>coveralls-maven-plugin</artifactId>
			    <version>4.3.0</version>
			</plugin>
			</plugins>
		</pluginManagement>
		<plugins>
			<plugin>
				<groupId>org.eclipse.tycho</groupId>
				<artifactId>tycho-source-plugin</artifactId>
		        <executions>
					<execution>
					<id>plugin-source</id>
					<goals>
						<goal>plugin-source</goal>
					</goals>
					</execution>
				</executions>
			</plugin>
			<plugin>
				<!--
					Use the Nexus Staging plugin as a full replacement for the standard
					Maven Deploy plugin.
					See https://github.com/sonatype/nexus-maven-plugins/tree/master/staging/maven-plugin
					why this makes sense :-)
					We can control whether we want to deploy to the Eclipse repo or Maven Central
					by a combination of the version being a SNAPHOT or release version and property
					skipStaging=true/false.
					In any case we can take advantage of the plugin's "deferred deploy" feature which
					makes sure that all artifacts of a multi-module project are deployed as a whole
					at the end of the build process instead of deploying each module's artifacts
					individually as part of building the module.
				 -->
				<groupId>org.sonatype.plugins</groupId>
				<artifactId>nexus-staging-maven-plugin</artifactId>
				<version>1.6.5</version>
				<extensions>true</extensions>
				<configuration>
					<serverId>ossrh</serverId>
					<nexusUrl>https://oss.sonatype.org/</nexusUrl>
					<autoReleaseAfterClose>false</autoReleaseAfterClose>
				</configuration>
			</plugin>
		</plugins>
	</build>

	<profiles>
		<profile>
			<id>eclipse-sign</id>
			<build>
				<plugins>
					<plugin>
						<groupId>org.eclipse.tycho</groupId>
						<artifactId>target-platform-configuration</artifactId>
						<configuration>
							<includePackedArtifacts>true</includePackedArtifacts>
						</configuration>
					</plugin>
					<plugin>
						<groupId>org.eclipse.tycho.extras</groupId>
						<artifactId>tycho-pack200a-plugin</artifactId>
						<executions>
							<execution>
								<id>pack200-normalize</id>
								<goals>
									<goal>normalize</goal>
								</goals>
								<phase>verify</phase>
							</execution>
						</executions>
					</plugin>
					<plugin>
						<groupId>org.eclipse.cbi.maven.plugins</groupId>
						<artifactId>eclipse-jarsigner-plugin</artifactId>
						<executions>
							<execution>
								<id>sign</id>
								<goals>
									<goal>sign</goal>
								</goals>
								<phase>verify</phase>
							</execution>
						</executions>
					</plugin>
					<plugin>
						<groupId>org.eclipse.tycho.extras</groupId>
						<artifactId>tycho-pack200b-plugin</artifactId>
						<executions>
							<execution>
								<id>pack200-pack</id>
								<goals>
									<goal>pack</goal>
								</goals>
								<phase>verify</phase>
							</execution>
						</executions>
					</plugin>
					<plugin>
						<groupId>org.eclipse.tycho</groupId>
						<artifactId>tycho-p2-plugin</artifactId>
						<executions>
							<execution>
								<id>p2-metadata</id>
								<goals>
									<goal>p2-metadata</goal>
								</goals>
								<phase>verify</phase>
							</execution>
						</executions>
						<configuration>
							<defaultP2Metadata>false</defaultP2Metadata>
						</configuration>
					</plugin>
				</plugins>
			</build>
		</profile>
		<profile>
			<!-- this profile generates GPG signatures -->
			<id>create_gpg_signature</id>
			<activation>
				<activeByDefault>false</activeByDefault>
				<property>
					<name>createGPGSignature</name>
				</property>
			</activation>
			<build>
				<plugins>
					<plugin>
						<groupId>org.apache.maven.plugins</groupId>
						<artifactId>maven-gpg-plugin</artifactId>
						<version>1.6</version>
						<executions>
							<execution>
								<id>sign-artifacts</id>
								<phase>verify</phase>
								<goals>
									<goal>sign</goal>
								</goals>
							</execution>
						</executions>
					</plugin>
				</plugins>
			</build>
		</profile>
	</profiles>
	<modules>
		<module>org.eclipse.paho.client.mqttv3</module>
		<module>org.eclipse.paho.client.mqttv3.test</module>
		<module>org.eclipse.paho.client.eclipse.feature</module>
		<module>org.eclipse.paho.client.eclipse.view</module>
		<module>org.eclipse.paho.client.mqttv3.repository</module>
		<module>org.eclipse.paho.sample.utility</module>
		<module>org.eclipse.paho.ui</module>
	</modules>
</project><|MERGE_RESOLUTION|>--- conflicted
+++ resolved
@@ -4,11 +4,7 @@
 	<groupId>org.eclipse.paho</groupId>
 	<artifactId>java-parent</artifactId>
 	<packaging>pom</packaging>
-<<<<<<< HEAD
-	<version>1.1.1</version>
-=======
 	<version>1.2.0</version>
->>>>>>> dba534d8
 
 	<properties>
 		<!-- source & target java version for MQTT Client -->
