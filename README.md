--- conflicted
+++ resolved
@@ -31,13 +31,9 @@
 Add the repository definition and the dependency definition shown below to your pom.xml.
 
 Replace %REPOURL% with either ``` https://repo.eclipse.org/content/repositories/paho-releases/ ``` for the official releases, or ``` https://repo.eclipse.org/content/repositories/paho-snapshots/  ``` for the nightly snapshots. Replace %VERSION% with the level required .
-<<<<<<< HEAD
 
-The latest release version is ```1.1.1``` and the current snapshot version is ```1.1.2-SNAPSHOT```.
+The latest release version is ```1.2.0``` and the current snapshot version is ```1.2.1-SNAPSHOT```.
 
-=======
-The latest release version is ```1.2.0``` and the current snapshot version is ```1.2.1-SNAPSHOT```.
->>>>>>> dba534d8
 
 ```
 <project ...>
