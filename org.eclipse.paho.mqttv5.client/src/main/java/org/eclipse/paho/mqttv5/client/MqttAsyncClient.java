/*******************************************************************************
 * Copyright (c) 2009, 2016 IBM Corp.
 *
 * All rights reserved. This program and the accompanying materials
 * are made available under the terms of the Eclipse Public License v1.0
 * and Eclipse Distribution License v1.0 which accompany this distribution.
 *
 * The Eclipse Public License is available at
 *    http://www.eclipse.org/legal/epl-v10.html
 * and the Eclipse Distribution License is available at
 *   http://www.eclipse.org/org/documents/edl-v10.php.
 *
 * Contributors:
 *    Dave Locke - initial API and implementation and/or initial documentation
 *    Ian Craggs - MQTT 3.1.1 support
 *    Ian Craggs - per subscription message handlers (bug 466579)
 *    Ian Craggs - ack control (bug 472172)
 *    James Sutton - Bug 459142 - WebSocket support for the Java client.
 *    James Sutton - Automatic Reconnect & Offline Buffering.
 */

package org.eclipse.paho.mqttv5.client;

import java.lang.reflect.Field;
import java.net.URI;
import java.net.URISyntaxException;
import java.util.ArrayList;
import java.util.Hashtable;
import java.util.Properties;
import java.util.Timer;
import java.util.TimerTask;
import java.util.concurrent.Executors;
import java.util.concurrent.ScheduledExecutorService;

import javax.net.SocketFactory;
import javax.net.ssl.SSLSocketFactory;

import org.eclipse.paho.mqttv5.client.internal.ClientComms;
import org.eclipse.paho.mqttv5.client.internal.ConnectActionListener;
import org.eclipse.paho.mqttv5.client.internal.DisconnectedMessageBuffer;
import org.eclipse.paho.mqttv5.client.internal.NetworkModule;
import org.eclipse.paho.mqttv5.client.internal.SSLNetworkModule;
import org.eclipse.paho.mqttv5.client.internal.TCPNetworkModule;
import org.eclipse.paho.mqttv5.client.logging.Logger;
import org.eclipse.paho.mqttv5.client.logging.LoggerFactory;
import org.eclipse.paho.mqttv5.client.persist.MemoryPersistence;
import org.eclipse.paho.mqttv5.client.persist.MqttDefaultFilePersistence;
import org.eclipse.paho.mqttv5.client.security.SSLSocketFactoryFactory;
import org.eclipse.paho.mqttv5.client.util.Debug;
import org.eclipse.paho.mqttv5.client.websocket.WebSocketNetworkModule;
import org.eclipse.paho.mqttv5.client.websocket.WebSocketSecureNetworkModule;
import org.eclipse.paho.mqttv5.common.ExceptionHelper;
import org.eclipse.paho.mqttv5.common.MqttException;
import org.eclipse.paho.mqttv5.common.MqttMessage;
import org.eclipse.paho.mqttv5.common.MqttPersistenceException;
import org.eclipse.paho.mqttv5.common.MqttSecurityException;
import org.eclipse.paho.mqttv5.common.MqttSubscription;
import org.eclipse.paho.mqttv5.common.packet.MqttDisconnect;
import org.eclipse.paho.mqttv5.common.packet.MqttPublish;
import org.eclipse.paho.mqttv5.common.packet.MqttReturnCode;
import org.eclipse.paho.mqttv5.common.packet.MqttSubscribe;
import org.eclipse.paho.mqttv5.common.packet.MqttUnsubscribe;
import org.eclipse.paho.mqttv5.common.packet.UserProperty;
import org.osgi.util.promise.Deferred;
import org.osgi.util.promise.Promise;

/**
 * Lightweight client for talking to an MQTT server using non-blocking methods
 * that allow an operation to run in the background.
 *
 * <p>
 * This class implements the non-blocking {@link IMqttAsyncClient} client
 * interface allowing applications to initiate MQTT actions and then carry on
 * working while the MQTT action completes on a background thread. This
 * implementation is compatible with all Java SE runtimes from 1.7 and up.
 * </p>
 * <p>
 * An application can connect to an MQTT server using:
 * </p>
 * <ul>
 * <li>A plain TCP socket
 * <li>A secure SSL/TLS socket
 * </ul>
 *
 * <p>
 * To enable messages to be delivered even across network and client restarts
 * messages need to be safely stored until the message has been delivered at the
 * requested quality of service. A pluggable persistence mechanism is provided
 * to store the messages.
 * </p>
 * <p>
 * By default {@link MqttDefaultFilePersistence} is used to store messages to a
 * file. If persistence is set to null then messages are stored in memory and
 * hence can be lost if the client, Java runtime or device shuts down.
 * </p>
 * <p>
 * If connecting with {@link MqttConnectionOptions#setCleanSession(boolean)} set
 * to true it is safe to use memory persistence as all state is cleared when a
 * client disconnects. If connecting with cleanSession set to false in order to
 * provide reliable message delivery then a persistent message store such as the
 * default one should be used.
 * </p>
 * <p>
 * The message store interface is pluggable. Different stores can be used by
 * implementing the {@link MqttClientPersistence} interface and passing it to
 * the clients constructor.
 * </p>
 *
 * @see IMqttAsyncClient
 */
public class MqttAsyncClient implements IMqttAsyncClient, MqttClientInterface{
	private static final String CLASS_NAME = MqttAsyncClient.class.getName();
	private static final Logger log = LoggerFactory.getLogger(LoggerFactory.MQTT_CLIENT_MSG_CAT, CLASS_NAME);

	private static final long QUIESCE_TIMEOUT = 30000; // ms
	private static final long DISCONNECT_TIMEOUT = 10000; // ms
	private static final char MIN_HIGH_SURROGATE = '\uD800';
	private static final char MAX_HIGH_SURROGATE = '\uDBFF';
	private String clientId;
	private String serverURI;
	protected ClientComms comms;
	private Hashtable topics;
	private MqttClientPersistence persistence;
	private MqttCallback mqttCallback;
	private MqttConnectionOptions connOpts;
	private Object userContext;
	private Timer reconnectTimer; // Automatic reconnect timer
	private static int reconnectDelay = 1000; // Reconnect delay, starts at 1
												// second
	private boolean reconnecting = false;
	private static Object clientLock = new Object(); // Simple lock
	
	
	
	

	private ScheduledExecutorService executorService;
	private MqttPingSender pingSender;

	/**
	 * Create an MqttAsyncClient that is used to communicate with an MQTT server.
	 * <p>
	 * The address of a server can be specified on the constructor. Alternatively a
	 * list containing one or more servers can be specified using the
	 * {@link MqttConnectionOptions#setServerURIs(String[]) setServerURIs} method on
	 * MqttConnectOptions.
	 *
	 * <p>
	 * The <code>serverURI</code> parameter is typically used with the the
	 * <code>clientId</code> parameter to form a key. The key is used to store and
	 * reference messages while they are being delivered. Hence the serverURI
	 * specified on the constructor must still be specified even if a list of
	 * servers is specified on an MqttConnectOptions object. The serverURI on the
	 * constructor must remain the same across restarts of the client for delivery
	 * of messages to be maintained from a given client to a given server or set of
	 * servers.
	 *
	 * <p>
	 * The address of the server to connect to is specified as a URI. Two types of
	 * connection are supported <code>tcp://</code> for a TCP connection and
	 * <code>ssl://</code> for a TCP connection secured by SSL/TLS. For example:
	 * </p>
	 * <ul>
	 * <li><code>tcp://localhost:1883</code></li>
	 * <li><code>ssl://localhost:8883</code></li>
	 * </ul>
	 * <p>
	 * If the port is not specified, it will default to 1883 for
	 * <code>tcp://</code>" URIs, and 8883 for <code>ssl://</code> URIs.
	 * </p>
	 *
	 * <p>
	 * A client identifier <code>clientId</code> must be specified and be less that
	 * 65535 characters. It must be unique across all clients connecting to the same
	 * server. The clientId is used by the server to store data related to the
	 * client, hence it is important that the clientId remain the same when
	 * connecting to a server if durable subscriptions or reliable messaging are
	 * required.
	 * <p>
	 * A convenience method is provided to generate a random client id that should
	 * satisfy this criteria - {@link #generateClientId()}. As the client identifier
	 * is used by the server to identify a client when it reconnects, the client
	 * must use the same identifier between connections if durable subscriptions or
	 * reliable delivery of messages is required.
	 * </p>
	 * <p>
	 * In Java SE, SSL can be configured in one of several ways, which the client
	 * will use in the following order:
	 * </p>
	 * <ul>
	 * <li><strong>Supplying an <code>SSLSocketFactory</code></strong> -
	 * applications can use
	 * {@link MqttConnectionOptions#setSocketFactory(SocketFactory)} to supply a
	 * factory with the appropriate SSL settings.</li>
	 * <li><strong>SSL Properties</strong> - applications can supply SSL settings as
	 * a simple Java Properties using
	 * {@link MqttConnectionOptions#setSSLProperties(Properties)}.</li>
	 * <li><strong>Use JVM settings</strong> - There are a number of standard Java
	 * system properties that can be used to configure key and trust stores.</li>
	 * </ul>
	 *
	 * <p>
	 * In Java ME, the platform settings are used for SSL connections.
	 * </p>
	 *
	 * <p>
	 * An instance of the default persistence mechanism
	 * {@link MqttDefaultFilePersistence} is used by the client. To specify a
	 * different persistence mechanism or to turn off persistence, use the
	 * {@link #MqttAsyncClient(String, String, MqttClientPersistence)} constructor.
	 *
	 * @param serverURI
	 *            the address of the server to connect to, specified as a URI. Can
	 *            be overridden using
	 *            {@link MqttConnectionOptions#setServerURIs(String[])}
	 * @param clientId
	 *            a client identifier that is unique on the server being connected
	 *            to
	 * @throws IllegalArgumentException
	 *             if the URI does not start with "tcp://", "ssl://" or "local://".
	 * @throws IllegalArgumentException
	 *             if the clientId is null or is greater than 65535 characters in
	 *             length
	 * @throws MqttException
	 *             if any other problem was encountered
	 */
	public MqttAsyncClient(String serverURI, String clientId) throws MqttException {
		this(serverURI, clientId, new MqttDefaultFilePersistence());
	}

	/**
	 * Create an MqttAsyncClient that is used to communicate with an MQTT server.
	 * <p>
	 * The address of a server can be specified on the constructor. Alternatively a
	 * list containing one or more servers can be specified using the
	 * {@link MqttConnectionOptions#setServerURIs(String[]) setServerURIs} method on
	 * MqttConnectOptions.
	 *
	 * <p>
	 * The <code>serverURI</code> parameter is typically used with the the
	 * <code>clientId</code> parameter to form a key. The key is used to store and
	 * reference messages while they are being delivered. Hence the serverURI
	 * specified on the constructor must still be specified even if a list of
	 * servers is specified on an MqttConnectOptions object. The serverURI on the
	 * constructor must remain the same across restarts of the client for delivery
	 * of messages to be maintained from a given client to a given server or set of
	 * servers.
	 *
	 * <p>
	 * The address of the server to connect to is specified as a URI. Two types of
	 * connection are supported <code>tcp://</code> for a TCP connection and
	 * <code>ssl://</code> for a TCP connection secured by SSL/TLS. For example:
	 * </p>
	 * <ul>
	 * <li><code>tcp://localhost:1883</code></li>
	 * <li><code>ssl://localhost:8883</code></li>
	 * </ul>
	 * <p>
	 * If the port is not specified, it will default to 1883 for
	 * <code>tcp://</code>" URIs, and 8883 for <code>ssl://</code> URIs.
	 * </p>
	 *
	 * <p>
	 * A client identifier <code>clientId</code> must be specified and be less that
	 * 65535 characters. It must be unique across all clients connecting to the same
	 * server. The clientId is used by the server to store data related to the
	 * client, hence it is important that the clientId remain the same when
	 * connecting to a server if durable subscriptions or reliable messaging are
	 * required.
	 * <p>
	 * A convenience method is provided to generate a random client id that should
	 * satisfy this criteria - {@link #generateClientId()}. As the client identifier
	 * is used by the server to identify a client when it reconnects, the client
	 * must use the same identifier between connections if durable subscriptions or
	 * reliable delivery of messages is required.
	 * </p>
	 * <p>
	 * In Java SE, SSL can be configured in one of several ways, which the client
	 * will use in the following order:
	 * </p>
	 * <ul>
	 * <li><strong>Supplying an <code>SSLSocketFactory</code></strong> -
	 * applications can use
	 * {@link MqttConnectionOptions#setSocketFactory(SocketFactory)} to supply a
	 * factory with the appropriate SSL settings.</li>
	 * <li><strong>SSL Properties</strong> - applications can supply SSL settings as
	 * a simple Java Properties using
	 * {@link MqttConnectionOptions#setSSLProperties(Properties)}.</li>
	 * <li><strong>Use JVM settings</strong> - There are a number of standard Java
	 * system properties that can be used to configure key and trust stores.</li>
	 * </ul>
	 *
	 * <p>
	 * In Java ME, the platform settings are used for SSL connections.
	 * </p>
	 * <p>
	 * A persistence mechanism is used to enable reliable messaging. For messages
	 * sent at qualities of service (QoS) 1 or 2 to be reliably delivered, messages
	 * must be stored (on both the client and server) until the delivery of the
	 * message is complete. If messages are not safely stored when being delivered
	 * then a failure in the client or server can result in lost messages. A
	 * pluggable persistence mechanism is supported via the
	 * {@link MqttClientPersistence} interface. An implementer of this interface
	 * that safely stores messages must be specified in order for delivery of
	 * messages to be reliable. In addition
	 * {@link MqttConnectionOptions#setCleanSession(boolean)} must be set to false.
	 * In the event that only QoS 0 messages are sent or received or cleanSession is
	 * set to true then a safe store is not needed.
	 * </p>
	 * <p>
	 * An implementation of file-based persistence is provided in class
	 * {@link MqttDefaultFilePersistence} which will work in all Java SE based
	 * systems. If no persistence is needed, the persistence parameter can be
	 * explicitly set to <code>null</code>.
	 * </p>
	 *
	 * @param serverURI
	 *            the address of the server to connect to, specified as a URI. Can
	 *            be overridden using
	 *            {@link MqttConnectionOptions#setServerURIs(String[])}
	 * @param clientId
	 *            a client identifier that is unique on the server being connected
	 *            to
	 * @param persistence
	 *            the persistence class to use to store in-flight message. If null
	 *            then the default persistence mechanism is used
	 * @throws MqttException
	 *             if any other problem was encountered
	 */
	public MqttAsyncClient(String serverURI, String clientId, MqttClientPersistence persistence) throws MqttException {
		this(serverURI, clientId, persistence, null, null);
	}

	/**
	 * Create an MqttAsyncClient that is used to communicate with an MQTT server.
	 * <p>
	 * The address of a server can be specified on the constructor. Alternatively a
	 * list containing one or more servers can be specified using the
	 * {@link MqttConnectionOptions#setServerURIs(String[]) setServerURIs} method on
	 * MqttConnectOptions.
	 *
	 * <p>
	 * The <code>serverURI</code> parameter is typically used with the the
	 * <code>clientId</code> parameter to form a key. The key is used to store and
	 * reference messages while they are being delivered. Hence the serverURI
	 * specified on the constructor must still be specified even if a list of
	 * servers is specified on an MqttConnectOptions object. The serverURI on the
	 * constructor must remain the same across restarts of the client for delivery
	 * of messages to be maintained from a given client to a given server or set of
	 * servers.
	 *
	 * <p>
	 * The address of the server to connect to is specified as a URI. Two types of
	 * connection are supported <code>tcp://</code> for a TCP connection and
	 * <code>ssl://</code> for a TCP connection secured by SSL/TLS. For example:
	 * </p>
	 * <ul>
	 * <li><code>tcp://localhost:1883</code></li>
	 * <li><code>ssl://localhost:8883</code></li>
	 * </ul>
	 * <p>
	 * If the port is not specified, it will default to 1883 for
	 * <code>tcp://</code>" URIs, and 8883 for <code>ssl://</code> URIs.
	 * </p>
	 *
	 * <p>
	 * A client identifier <code>clientId</code> must be specified and be less that
	 * 65535 characters. It must be unique across all clients connecting to the same
	 * server. The clientId is used by the server to store data related to the
	 * client, hence it is important that the clientId remain the same when
	 * connecting to a server if durable subscriptions or reliable messaging are
	 * required.
	 * <p>
	 * A convenience method is provided to generate a random client id that should
	 * satisfy this criteria - {@link #generateClientId()}. As the client identifier
	 * is used by the server to identify a client when it reconnects, the client
	 * must use the same identifier between connections if durable subscriptions or
	 * reliable delivery of messages is required.
	 * </p>
	 * <p>
	 * In Java SE, SSL can be configured in one of several ways, which the client
	 * will use in the following order:
	 * </p>
	 * <ul>
	 * <li><strong>Supplying an <code>SSLSocketFactory</code></strong> -
	 * applications can use
	 * {@link MqttConnectionOptions#setSocketFactory(SocketFactory)} to supply a
	 * factory with the appropriate SSL settings.</li>
	 * <li><strong>SSL Properties</strong> - applications can supply SSL settings as
	 * a simple Java Properties using
	 * {@link MqttConnectionOptions#setSSLProperties(Properties)}.</li>
	 * <li><strong>Use JVM settings</strong> - There are a number of standard Java
	 * system properties that can be used to configure key and trust stores.</li>
	 * </ul>
	 *
	 * <p>
	 * In Java ME, the platform settings are used for SSL connections.
	 * </p>
	 * <p>
	 * A persistence mechanism is used to enable reliable messaging. For messages
	 * sent at qualities of service (QoS) 1 or 2 to be reliably delivered, messages
	 * must be stored (on both the client and server) until the delivery of the
	 * message is complete. If messages are not safely stored when being delivered
	 * then a failure in the client or server can result in lost messages. A
	 * pluggable persistence mechanism is supported via the
	 * {@link MqttClientPersistence} interface. An implementer of this interface
	 * that safely stores messages must be specified in order for delivery of
	 * messages to be reliable. In addition
	 * {@link MqttConnectionOptions#setCleanSession(boolean)} must be set to false.
	 * In the event that only QoS 0 messages are sent or received or cleanSession is
	 * set to true then a safe store is not needed.
	 * </p>
	 * <p>
	 * An implementation of file-based persistence is provided in class
	 * {@link MqttDefaultFilePersistence} which will work in all Java SE based
	 * systems. If no persistence is needed, the persistence parameter can be
	 * explicitly set to <code>null</code>.
	 * </p>
	 *
	 * @param serverURI
	 *            the address of the server to connect to, specified as a URI. Can
	 *            be overridden using
	 *            {@link MqttConnectionOptions#setServerURIs(String[])}
	 * @param clientId
	 *            a client identifier that is unique on the server being connected
	 *            to
	 * @param persistence
	 *            the persistence class to use to store in-flight message. If null
	 *            then the default persistence mechanism is used
	 * @param executorService
	 *            used for managing threads. If null then a newFixedThreadPool is
	 *            used.
	 * @throws IllegalArgumentException
	 *             if the URI does not start with "tcp://", "ssl://" or "local://"
	 * @throws IllegalArgumentException
	 *             if the clientId is null or is greater than 65535 characters in
	 *             length
	 * @throws MqttException
	 *             if any other problem was encountered
	 */
	public MqttAsyncClient(String serverURI, String clientId, MqttClientPersistence persistence,
			MqttPingSender pingSender, ScheduledExecutorService executorService) throws MqttException {
		final String methodName = "MqttAsyncClient";

		log.setResourceName(clientId);

		if (clientId == null) { // Support empty client Id, 3.1.1 standard
			throw new IllegalArgumentException("Null clientId");
		}
		// Count characters, surrogate pairs count as one character.
		int clientIdLength = 0;
		for (int i = 0; i < clientId.length() - 1; i++) {
			if (Character_isHighSurrogate(clientId.charAt(i)))
				i++;
			clientIdLength++;
		}
		if (clientIdLength > 65535) {
			throw new IllegalArgumentException("ClientId longer than 65535 characters");
		}

		MqttConnectionOptions.validateURI(serverURI);

		this.serverURI = serverURI;
		this.clientId = clientId;

		this.persistence = persistence;
		if (this.persistence == null) {
			this.persistence = new MemoryPersistence();
		}

		this.executorService = executorService;
		if (this.executorService == null) {
			this.executorService = Executors.newScheduledThreadPool(10);
		}

		this.pingSender = pingSender;
		if (this.pingSender == null) {
			this.pingSender = new TimerPingSender(this.executorService);
		}

		// @TRACE 101=<init> ClientID={0} ServerURI={1} PersistenceType={2}
		log.fine(CLASS_NAME, methodName, "101", new Object[] { clientId, serverURI, persistence });

		this.persistence.open(clientId);
<<<<<<< HEAD
		this.comms = new ClientComms(this, this.persistence, new PingSender(this.executorService),
				this.executorService);
=======
		this.comms = new ClientComms(this, this.persistence, this.pingSender, this.executorService);
>>>>>>> d7353b9d
		this.persistence.close();
		this.topics = new Hashtable();

	}

	/**
	 * @param ch
	 *            the character to check.
	 * @return returns 'true' if the character is a high-surrogate code unit
	 */
	protected static boolean Character_isHighSurrogate(char ch) {
		return (ch >= MIN_HIGH_SURROGATE) && (ch <= MAX_HIGH_SURROGATE);
	}

	/**
	 * Factory method to create an array of network modules, one for each of the
	 * supplied URIs
	 *
	 * @param address
	 *            the URI for the server.
	 * @param options
	 *            the {@link MqttConnectionOptions} for the connection.
	 * @return a network module appropriate to the specified address.
	 * @throws MqttException
	 *             if an exception occurs creating the network Modules
	 * @throws MqttSecurityException
	 *             if an issue occurs creating an SSL / TLS Socket
	 */
	protected NetworkModule[] createNetworkModules(String address, MqttConnectionOptions options)
			throws MqttException, MqttSecurityException {
		final String methodName = "createNetworkModules";
		// @TRACE 116=URI={0}
		log.fine(CLASS_NAME, methodName, "116", new Object[] { address });

		NetworkModule[] networkModules = null;
		String[] serverURIs = options.getServerURIs();
		String[] array = null;
		if (serverURIs == null) {
			array = new String[] { address };
		} else if (serverURIs.length == 0) {
			array = new String[] { address };
		} else {
			array = serverURIs;
		}

		networkModules = new NetworkModule[array.length];
		for (int i = 0; i < array.length; i++) {
			networkModules[i] = createNetworkModule(array[i], options);
		}

		log.fine(CLASS_NAME, methodName, "108");
		return networkModules;
	}

	/**
	 * Factory method to create the correct network module, based on the supplied
	 * address URI.
	 *
	 * @param address
	 *            the URI for the server.
	 * @param options
	 *            Connect options
	 * @return a network module appropriate to the specified address.
	 */
	private NetworkModule createNetworkModule(String address, MqttConnectionOptions options)
			throws MqttException, MqttSecurityException {
		final String methodName = "createNetworkModule";
		// @TRACE 115=URI={0}
		log.fine(CLASS_NAME, methodName, "115", new Object[] { address });

		NetworkModule netModule;
		SocketFactory factory = options.getSocketFactory();

		MqttConnectionOptions.UriType serverURIType = MqttConnectionOptions.validateURI(address);

		URI uri;
		try {
			uri = new URI(address);
			// If the returned uri contains no host and the address contains underscores,
			// then it's likely that Java did not parse the URI
			if (uri.getHost() == null && address.contains("_")) {
				try {
					final Field hostField = URI.class.getDeclaredField("host");
					hostField.setAccessible(true);
					// Get everything after the scheme://
					String shortAddress = address.substring(uri.getScheme().length() + 3);
					hostField.set(uri, getHostName(shortAddress));

				} catch (NoSuchFieldException | SecurityException | IllegalArgumentException
						| IllegalAccessException e) {
					throw ExceptionHelper.createMqttException(e.getCause());
				}

			}
		} catch (URISyntaxException e) {
			throw new IllegalArgumentException("Malformed URI: " + address + ", " + e.getMessage());
		}

		String host = uri.getHost();
		int port = uri.getPort(); // -1 if not defined

		switch (serverURIType) {
		case TCP:
			if (port == -1) {
				port = 1883;
			}
			if (factory == null) {
				factory = SocketFactory.getDefault();
			} else if (factory instanceof SSLSocketFactory) {
				throw ExceptionHelper.createMqttException(MqttClientException.REASON_CODE_SOCKET_FACTORY_MISMATCH);
			}
			netModule = new TCPNetworkModule(factory, host, port, clientId);
			((TCPNetworkModule) netModule).setConnectTimeout(options.getConnectionTimeout());
			break;
		case SSL:
			if (port == -1) {
				port = 8883;
			}
			SSLSocketFactoryFactory factoryFactory = null;
			if (factory == null) {
				// try {
				factoryFactory = new SSLSocketFactoryFactory();
				Properties sslClientProps = options.getSSLProperties();
				if (null != sslClientProps)
					factoryFactory.initialize(sslClientProps, null);
				factory = factoryFactory.createSocketFactory(null);
				// }
				// catch (MqttDirectException ex) {
				// throw ExceptionHelper.createMqttException(ex.getCause());
				// }
			} else if ((factory instanceof SSLSocketFactory) == false) {
				throw ExceptionHelper.createMqttException(MqttClientException.REASON_CODE_SOCKET_FACTORY_MISMATCH);
			}

			// Create the network module...
			netModule = new SSLNetworkModule((SSLSocketFactory) factory, host, port, clientId);
			((SSLNetworkModule) netModule).setSSLhandshakeTimeout(options.getConnectionTimeout());
			((SSLNetworkModule) netModule).setSSLHostnameVerifier(options.getSSLHostnameVerifier());
			// Ciphers suites need to be set, if they are available
			if (factoryFactory != null) {
				String[] enabledCiphers = factoryFactory.getEnabledCipherSuites(null);
				if (enabledCiphers != null) {
					((SSLNetworkModule) netModule).setEnabledCiphers(enabledCiphers);
				}
			}
			break;
		case WS:
			if (port == -1) {
				port = 80;
			}
			if (factory == null) {
				factory = SocketFactory.getDefault();
			} else if (factory instanceof SSLSocketFactory) {
				throw ExceptionHelper.createMqttException(MqttClientException.REASON_CODE_SOCKET_FACTORY_MISMATCH);
			}
			netModule = new WebSocketNetworkModule(factory, address, host, port, clientId);
			((WebSocketNetworkModule) netModule).setConnectTimeout(options.getConnectionTimeout());
			break;
		case WSS:
			if (port == -1) {
				port = 443;
			}
			SSLSocketFactoryFactory wSSFactoryFactory = null;
			if (factory == null) {
				wSSFactoryFactory = new SSLSocketFactoryFactory();
				Properties sslClientProps = options.getSSLProperties();
				if (null != sslClientProps)
					wSSFactoryFactory.initialize(sslClientProps, null);
				factory = wSSFactoryFactory.createSocketFactory(null);

			} else if ((factory instanceof SSLSocketFactory) == false) {
				throw ExceptionHelper.createMqttException(MqttClientException.REASON_CODE_SOCKET_FACTORY_MISMATCH);
			}

			// Create the network module...
			netModule = new WebSocketSecureNetworkModule((SSLSocketFactory) factory, address, host, port, clientId);
			((WebSocketSecureNetworkModule) netModule).setSSLhandshakeTimeout(options.getConnectionTimeout());
			// Ciphers suites need to be set, if they are available
			if (wSSFactoryFactory != null) {
				String[] enabledCiphers = wSSFactoryFactory.getEnabledCipherSuites(null);
				if (enabledCiphers != null) {
					((SSLNetworkModule) netModule).setEnabledCiphers(enabledCiphers);
				}
			}
			break;
		default:
			// This shouldn't happen, as long as validateURI() has been called.
			log.fine(CLASS_NAME, methodName, "119", new Object[] { address });
			netModule = null;
		}
		return netModule;
	}

	private String getHostName(String uri) {
		int portIndex = uri.indexOf(':');
		if (portIndex == -1) {
			portIndex = uri.indexOf('/');
		}
		if (portIndex == -1) {
			portIndex = uri.length();
		}
		return uri.substring(0, portIndex);
	}

	/*
	 * (non-Javadoc)
	 * 
	 * @see
	 * org.eclipse.paho.client.mqttv3.IMqttAsyncClient#connect(java.lang.Object,
	 * org.eclipse.paho.client.mqttv3.IMqttActionListener)
	 */
	public IMqttToken connect(Object userContext, MqttActionListener callback)
			throws MqttException, MqttSecurityException {
		return this.connect(new MqttConnectionOptions(), userContext, callback);
	}

	/*
	 * (non-Javadoc)
	 * 
	 * @see org.eclipse.paho.client.mqttv3.IMqttAsyncClient#connect()
	 */
	public IMqttToken connect() throws MqttException, MqttSecurityException {
		return this.connect(null, null);
	}

	/*
	 * (non-Javadoc)
	 * 
	 * @see
	 * org.eclipse.paho.client.mqttv3.IMqttAsyncClient#connect(org.eclipse.paho.
	 * client.mqttv3.MqttConnectOptions)
	 */
	public IMqttToken connect(MqttConnectionOptions options) throws MqttException, MqttSecurityException {
		return this.connect(options, null, null);
	}

	/*
	 * (non-Javadoc)
	 * 
	 * @see
	 * org.eclipse.paho.client.mqttv3.IMqttAsyncClient#connect(org.eclipse.paho.
	 * client.mqttv3.MqttConnectOptions, java.lang.Object,
	 * org.eclipse.paho.client.mqttv3.IMqttActionListener)
	 */
	public IMqttToken connect(MqttConnectionOptions options, Object userContext, MqttActionListener callback)
			throws MqttException, MqttSecurityException {
		final String methodName = "connect";
		if (comms.isConnected()) {
			throw ExceptionHelper.createMqttException(MqttClientException.REASON_CODE_CLIENT_CONNECTED);
		}
		if (comms.isConnecting()) {
			throw new MqttException(MqttClientException.REASON_CODE_CONNECT_IN_PROGRESS);
		}
		if (comms.isDisconnecting()) {
			throw new MqttException(MqttClientException.REASON_CODE_CLIENT_DISCONNECTING);
		}
		if (comms.isClosed()) {
			throw new MqttException(MqttClientException.REASON_CODE_CLIENT_CLOSED);
		}
		if (options == null) {
			options = new MqttConnectionOptions();
		}
		this.connOpts = options;
		this.userContext = userContext;
		final boolean automaticReconnect = options.isAutomaticReconnect();

		// @TRACE 103=cleanSession={0} connectionTimeout={1} TimekeepAlive={2}
		// userName={3} password={4} will={5} userContext={6} callback={7}
		log.fine(CLASS_NAME, methodName, "103",
				new Object[] { Boolean.valueOf(options.isCleanSession()), new Integer(options.getConnectionTimeout()),
						new Integer(options.getKeepAliveInterval()), options.getUserName(),
						((null == options.getPassword()) ? "[null]" : "[notnull]"),
						((null == options.getWillMessage()) ? "[null]" : "[notnull]"), userContext, callback });
		comms.setNetworkModules(createNetworkModules(serverURI, options));
		comms.setReconnectCallback(new MqttReconnectCallback(automaticReconnect));

		// Insert our own callback to iterate through the URIs till the connect
		// succeeds
		MqttToken userToken = new MqttToken(getClientId());
		ConnectActionListener connectActionListener = new ConnectActionListener(this, persistence, comms, options,
				userToken, userContext, callback, reconnecting);
		userToken.setActionCallback(connectActionListener);
		userToken.setUserContext(this);

		// If we are using the MqttCallbackExtended, set it on the
		// connectActionListener
		if (this.mqttCallback instanceof MqttCallbackExtended) {
			connectActionListener.setMqttCallbackExtended((MqttCallbackExtended) this.mqttCallback);
		}

		comms.setNetworkModuleIndex(0);
		connectActionListener.connect();

		return userToken;
	}

	/**
	 * Promise Based Version of Connect
	 */
	public Promise<MqttToken> connectWithPromise(MqttConnectionOptions mqttConnectOptions) {
		Deferred<MqttToken> deferredConnect = new Deferred<MqttToken>();
		try {
			this.connect(mqttConnectOptions, new MqttActionListener() {

				@Override
				public void onSuccess(IMqttToken asyncActionToken) {
					// We could do an instanceof check here, but as we are in control of the API,
					// this is certainly going to be an MqttToken
					deferredConnect.resolve((MqttToken) asyncActionToken);

				}

				@Override
				public void onFailure(IMqttToken asyncActionToken, Throwable exception) {
					deferredConnect.fail(exception);
				}
			});
		} catch (MqttException e) {
			deferredConnect.fail(e);
		}
		return deferredConnect.getPromise();
	}

	/*
	 * (non-Javadoc)
	 * 
	 * @see org.eclipse.paho.client.mqttv3.IMqttAsyncClient#disconnect(java.lang.
	 * Object, org.eclipse.paho.client.mqttv3.IMqttActionListener)
	 */
	public IMqttToken disconnect(Object userContext, MqttActionListener callback) throws MqttException {
		return this.disconnect(QUIESCE_TIMEOUT, userContext, callback, null, null, null);
	}

	/*
	 * (non-Javadoc)
	 * 
	 * @see org.eclipse.paho.client.mqttv3.IMqttAsyncClient#disconnect()
	 */
	public IMqttToken disconnect() throws MqttException {
		return this.disconnect(null, null);
	}

	/*
	 * (non-Javadoc)
	 * 
	 * @see org.eclipse.paho.client.mqttv3.IMqttAsyncClient#disconnect(long)
	 */
	public IMqttToken disconnect(long quiesceTimeout) throws MqttException {
		return this.disconnect(quiesceTimeout, null, null, null, null, null);
	}

	/*
	 * (non-Javadoc)
	 * 
	 * @see org.eclipse.paho.client.mqttv3.IMqttAsyncClient#disconnect(long,
	 * java.lang.Object, org.eclipse.paho.client.mqttv3.IMqttActionListener)
	 */
	public IMqttToken disconnect(long quiesceTimeout, Object userContext, MqttActionListener callback,
			Integer sessionExpiryInterval, String reasonString, ArrayList<UserProperty> userDefinedProperties)
			throws MqttException {
		final String methodName = "disconnect";
		// @TRACE 104=> quiesceTimeout={0} userContext={1} callback={2}
		log.fine(CLASS_NAME, methodName, "104", new Object[] { new Long(quiesceTimeout), userContext, callback });

		MqttToken token = new MqttToken(getClientId());
		token.setActionCallback(callback);
		token.setUserContext(userContext);

		MqttDisconnect disconnect = new MqttDisconnect(MqttReturnCode.RETURN_CODE_SUCCESS);

		if (sessionExpiryInterval != null) {
			disconnect.setSessionExpiryInterval(sessionExpiryInterval);
		}

		if (reasonString != null) {
			disconnect.setReasonString(reasonString);
		}

		if (userDefinedProperties != null) {
			disconnect.setUserDefinedProperties(userDefinedProperties);
		}

		try {
			comms.disconnect(disconnect, quiesceTimeout, token);
		} catch (MqttException ex) {
			// @TRACE 105=< exception
			log.fine(CLASS_NAME, methodName, "105", null, ex);
			throw ex;
		}
		// @TRACE 108=<
		log.fine(CLASS_NAME, methodName, "108");

		return token;
	}

	/*
	 * (non-Javadoc)
	 * 
	 * @see org.eclipse.paho.client.mqttv3.IMqttAsyncClient#disconnectForcibly()
	 */
	public void disconnectForcibly() throws MqttException {
		disconnectForcibly(QUIESCE_TIMEOUT, DISCONNECT_TIMEOUT);
	}

	/*
	 * (non-Javadoc)
	 * 
	 * @see org.eclipse.paho.client.mqttv3.IMqttAsyncClient#disconnectForcibly(long)
	 */
	public void disconnectForcibly(long disconnectTimeout) throws MqttException {
		disconnectForcibly(QUIESCE_TIMEOUT, disconnectTimeout);
	}

	/*
	 * (non-Javadoc)
	 * 
	 * @see org.eclipse.paho.client.mqttv3.IMqttAsyncClient#disconnectForcibly(long,
	 * long)
	 */
	public void disconnectForcibly(long quiesceTimeout, long disconnectTimeout) throws MqttException {
		comms.disconnectForcibly(quiesceTimeout, disconnectTimeout);
	}

	/**
	 * Disconnects from the server forcibly to reset all the states. Could be useful
	 * when disconnect attempt failed.
	 * <p>
	 * Because the client is able to establish the TCP/IP connection to a none MQTT
	 * server and it will certainly fail to send the disconnect packet.
	 *
	 * @param quiesceTimeout
	 *            the amount of time in milliseconds to allow for existing work to
	 *            finish before disconnecting. A value of zero or less means the
	 *            client will not quiesce.
	 * @param disconnectTimeout
	 *            the amount of time in milliseconds to allow send disconnect packet
	 *            to server.
	 * @param sendDisconnectPacket
	 *            if true, will send the disconnect packet to the server
	 * @throws MqttException
	 *             if any unexpected error
	 */
	public void disconnectForcibly(long quiesceTimeout, long disconnectTimeout, boolean sendDisconnectPacket)
			throws MqttException {
		comms.disconnectForcibly(quiesceTimeout, disconnectTimeout, sendDisconnectPacket);
	}

	/*
	 * (non-Javadoc)
	 * 
	 * @see IMqttAsyncClient#isConnected()
	 */
	public boolean isConnected() {
		return comms.isConnected();
	}

	/*
	 * (non-Javadoc)
	 * 
	 * @see IMqttAsyncClient#getClientId()
	 */
	public String getClientId() {
		return clientId;
	}

	/*
	 * (non-Javadoc)
	 * 
	 * @see IMqttAsyncClient#getServerURI()
	 */
	public String getServerURI() {
		return serverURI;
	}

	/**
	 * Returns the currently connected Server URI Implemented due to:
	 * https://bugs.eclipse.org/bugs/show_bug.cgi?id=481097
	 *
	 * Where getServerURI only returns the URI that was provided in
	 * MqttAsyncClient's constructor, getCurrentServerURI returns the URI of the
	 * Server that the client is currently connected to. This would be different in
	 * scenarios where multiple server URIs have been provided to the
	 * MqttConnectOptions.
	 *
	 * @return the currently connected server URI
	 */
	public String getCurrentServerURI() {
		return comms.getNetworkModules()[comms.getNetworkModuleIndex()].getServerURI();
	}

	/**
	 * Get a topic object which can be used to publish messages.
	 * <p>
	 * There are two alternative methods that should be used in preference to this
	 * one when publishing a message:
	 * </p>
	 * <ul>
	 * <li>{@link MqttAsyncClient#publish(String, MqttMessage)} to publish a message
	 * in a non-blocking manner or</li>
	 * <li>{@link MqttLegacyBlockingClient#publish(String, MqttMessage)} to publish
	 * a message in a blocking manner</li>
	 * </ul>
	 * <p>
	 * When you build an application, the design of the topic tree should take into
	 * account the following principles of topic name syntax and semantics:
	 * </p>
	 *
	 * <ul>
	 * <li>A topic must be at least one character long.</li>
	 * <li>Topic names are case sensitive. For example, <em>ACCOUNTS</em> and
	 * <em>Accounts</em> are two different topics.</li>
	 * <li>Topic names can include the space character. For example, <em>Accounts
	 * payable</em> is a valid topic.</li>
	 * <li>A leading "/" creates a distinct topic. For example, <em>/finance</em> is
	 * different from <em>finance</em>. <em>/finance</em> matches "+/+" and "/+",
	 * but not "+".</li>
	 * <li>Do not include the null character (Unicode \x0000) in any topic.</li>
	 * </ul>
	 *
	 * <p>
	 * The following principles apply to the construction and content of a topic
	 * tree:
	 * </p>
	 *
	 * <ul>
	 * <li>The length is limited to 64k but within that there are no limits to the
	 * number of levels in a topic tree.</li>
	 * <li>There can be any number of root nodes; that is, there can be any number
	 * of topic trees.</li>
	 * </ul>
	 *
	 * @param topic
	 *            the topic to use, for example "finance/stock/ibm".
	 * @return an MqttTopic object, which can be used to publish messages to the
	 *         topic.
	 * @throws IllegalArgumentException
	 *             if the topic contains a '+' or '#' wildcard character.
	 */
	protected MqttTopic getTopic(String topic) {
		MqttTopic.validate(topic, false/* wildcards NOT allowed */);

		MqttTopic result = (MqttTopic) topics.get(topic);
		if (result == null) {
			result = new MqttTopic(topic, comms);
			topics.put(topic, result);
		}
		return result;
	}

	/*
	 * (non-Javadoc) Check and send a ping if needed. <p>By default, client sends
	 * PingReq to server to keep the connection to server. For some platforms which
	 * cannot use this mechanism, such as Android, developer needs to handle the
	 * ping request manually with this method. </p>
	 *
	 * @throws MqttException for other errors encountered while publishing the
	 * message.
	 */
	public IMqttToken checkPing(Object userContext, MqttActionListener callback) throws MqttException {
		final String methodName = "ping";
		MqttToken token;
		// @TRACE 117=>
		log.fine(CLASS_NAME, methodName, "117");

		token = comms.checkForActivity();
		// @TRACE 118=<
		log.fine(CLASS_NAME, methodName, "118");

		return token;
	}
  
	/*
	 * (non-Javadoc)
	 * 
	 * @see org.eclipse.paho.client.mqttv3.IMqttAsyncClient#subscribe(java.lang.
	 * String, int, java.lang.Object,
	 * org.eclipse.paho.client.mqttv3.IMqttActionListener)
	 */
	public IMqttToken subscribe(String topicFilter, int qos, Object userContext, MqttActionListener callback)
			throws MqttException {
		return this.subscribe(new MqttSubscription[] { new MqttSubscription(topicFilter, qos) }, userContext, callback);
	}

	/*
	 * (non-Javadoc)
	 * 
	 * @see org.eclipse.paho.client.mqttv3.IMqttAsyncClient#subscribe(java.lang.
	 * String, int)
	 */
	public IMqttToken subscribe(String topicFilter, int qos) throws MqttException {
		return this.subscribe(new MqttSubscription[] { new MqttSubscription(topicFilter, qos) }, null, null);
	}

	/*
	 * (non-Javadoc)
	 * 
	 * @see org.eclipse.paho.client.mqttv3.IMqttAsyncClient#subscribe(java.lang.
	 * String[], int[])
	 */
	public IMqttToken subscribe(MqttSubscription[] subscriptions) throws MqttException {
		return this.subscribe(subscriptions, null, null);
	}

	/*
	 * (non-Javadoc)
	 * 
	 * @see org.eclipse.paho.client.mqttv3.IMqttAsyncClient#subscribe(java.lang.
	 * String[], int[], java.lang.Object,
	 * org.eclipse.paho.client.mqttv3.IMqttActionListener)
	 */
	public IMqttToken subscribe(MqttSubscription[] subscriptions, Object userContext, MqttActionListener callback)
			throws MqttException {
		final String methodName = "subscribe";

		// remove any message handlers for individual topics
		for (int i = 0; i < subscriptions.length; ++i) {
			this.comms.removeMessageListener(subscriptions[i].getTopic());
		}

		// Only Generate Log string if we are logging at FINE level
		if (log.isLoggable(Logger.FINE)) {
			StringBuffer subs = new StringBuffer();
			for (int i = 0; i < subscriptions.length; i++) {
				if (i > 0) {
					subs.append(", ");
				}
				subs.append(subscriptions[i].toString());

				// Check if the topic filter is valid before subscribing
				MqttTopic.validate(subscriptions[i].getTopic(), true/* allow wildcards */);
			}
			// @TRACE 106=Subscribe topicFilter={0} userContext={1} callback={2}
			log.fine(CLASS_NAME, methodName, "106", new Object[] { subs.toString(), userContext, callback });
		}

		MqttToken token = new MqttToken(getClientId());
		token.setActionCallback(callback);
		token.setUserContext(userContext);
		// TODO - Somehow refactor this....
		// token.internalTok.setTopics(topicFilters);
		// TODO - Build up MQTT Subscriptions properly here

		MqttSubscribe register = new MqttSubscribe(subscriptions);

		comms.sendNoWait(register, token);
		// @TRACE 109=<
		log.fine(CLASS_NAME, methodName, "109");

		return token;
	}

	/*
	 * (non-Javadoc)
	 * 
	 * @see org.eclipse.paho.client.mqttv3.IMqttAsyncClient#subscribe(java.lang.
	 * String, int, java.lang.Object,
	 * org.eclipse.paho.client.mqttv3.IMqttActionListener)
	 */
	public IMqttToken subscribe(MqttSubscription mqttSubscription, Object userContext, MqttActionListener callback,
			IMqttMessageListener messageListener) throws MqttException {

		return this.subscribe(new MqttSubscription[] { mqttSubscription }, userContext, callback,
				new IMqttMessageListener[] { messageListener });
	}

	/*
	 * (non-Javadoc)
	 * 
	 * @see org.eclipse.paho.client.mqttv3.IMqttAsyncClient#subscribe(java.lang.
	 * String, int)
	 */
	public IMqttToken subscribe(MqttSubscription subscription, IMqttMessageListener messageListener)
			throws MqttException {
		return this.subscribe(new MqttSubscription[] { subscription }, null, null,
				new IMqttMessageListener[] { messageListener });
	}

	/*
	 * (non-Javadoc)
	 * 
	 * @see org.eclipse.paho.client.mqttv3.IMqttAsyncClient#subscribe(java.lang.
	 * String[], int[])
	 */
	public IMqttToken subscribe(MqttSubscription[] subscriptions, IMqttMessageListener[] messageListeners)
			throws MqttException {
		return this.subscribe(subscriptions, null, null, messageListeners);
	}

	public IMqttToken subscribe(MqttSubscription[] subscriptions, Object userContext, MqttActionListener callback,
			IMqttMessageListener[] messageListeners) throws MqttException {

		IMqttToken token = this.subscribe(subscriptions, userContext, callback);

		// add message handlers to the list for this client
		for (int i = 0; i < subscriptions.length; ++i) {
			this.comms.setMessageListener(subscriptions[i].getTopic(), messageListeners[i]);
		}

		return token;
	}
	

	/**
	 * Promise Based Version of Connect
	 */
	public Promise<MqttToken> subscribeWithPromise(MqttSubscription subscription, IMqttMessageListener callback) {
		Deferred<MqttToken> deferredSubscribe = new Deferred<MqttToken>();
		try {
			this.subscribe(subscription, null, new MqttActionListener() {
				
				@Override
				public void onSuccess(IMqttToken asyncActionToken) {
					// TODO Auto-generated method stub
					deferredSubscribe.resolve((MqttToken) asyncActionToken);
					
				}
				
				@Override
				public void onFailure(IMqttToken asyncActionToken, Throwable exception) {
					deferredSubscribe.fail(exception);
					
				}
			}, callback);
	
		} catch (MqttException e) {
			deferredSubscribe.fail(e);
		}
		return deferredSubscribe.getPromise();
	}

	/**
	 * Promise Based Version of Connect
	 */
	public Promise<MqttToken> subscribeWithPromise(MqttSubscription subscription, IMqttMessageListener callback) {
		Deferred<MqttToken> deferredSubscribe = new Deferred<MqttToken>();
		try {
			this.subscribe(subscription, null, new MqttActionListener() {

				@Override
				public void onSuccess(IMqttToken asyncActionToken) {
					// TODO Auto-generated method stub
					deferredSubscribe.resolve((MqttToken) asyncActionToken);

				}

				@Override
				public void onFailure(IMqttToken asyncActionToken, Throwable exception) {
					deferredSubscribe.fail(exception);

				}
			}, callback);

		} catch (MqttException e) {
			deferredSubscribe.fail(e);
		}
		return deferredSubscribe.getPromise();
	}

	/*
	 * (non-Javadoc)
	 * 
	 * @see org.eclipse.paho.client.mqttv3.IMqttAsyncClient#unsubscribe(java.lang.
	 * String, java.lang.Object, org.eclipse.paho.client.mqttv3.IMqttActionListener)
	 */
	public IMqttToken unsubscribe(String topicFilter, Object userContext, MqttActionListener callback)
			throws MqttException {
		return unsubscribe(new String[] { topicFilter }, userContext, callback);
	}

	/*
	 * (non-Javadoc)
	 * 
	 * @see org.eclipse.paho.client.mqttv3.IMqttAsyncClient#unsubscribe(java.lang.
	 * String)
	 */
	public IMqttToken unsubscribe(String topicFilter) throws MqttException {
		return unsubscribe(new String[] { topicFilter }, null, null);
	}

	/*
	 * (non-Javadoc)
	 * 
	 * @see org.eclipse.paho.client.mqttv3.IMqttAsyncClient#unsubscribe(java.lang.
	 * String[])
	 */
	public IMqttToken unsubscribe(String[] topicFilters) throws MqttException {
		return unsubscribe(topicFilters, null, null);
	}

	/*
	 * (non-Javadoc)
	 * 
	 * @see org.eclipse.paho.client.mqttv3.IMqttAsyncClient#unsubscribe(java.lang.
	 * String[], java.lang.Object,
	 * org.eclipse.paho.client.mqttv3.IMqttActionListener)
	 */
	public IMqttToken unsubscribe(String[] topicFilters, Object userContext, MqttActionListener callback)
			throws MqttException {
		final String methodName = "unsubscribe";

		// Only Generate Log string if we are logging at FINE level
		if (log.isLoggable(Logger.FINE)) {
			String subs = "";
			for (int i = 0; i < topicFilters.length; i++) {
				if (i > 0) {
					subs += ", ";
				}
				subs += topicFilters[i];
			}

			// @TRACE 107=Unsubscribe topic={0} userContext={1} callback={2}
			log.fine(CLASS_NAME, methodName, "107", new Object[] { subs, userContext, callback });
		}

		for (int i = 0; i < topicFilters.length; i++) {
			// Check if the topic filter is valid before unsubscribing
			// Although we already checked when subscribing, but invalid
			// topic filter is meanless for unsubscribing, just prohibit it
			// to reduce unnecessary control packet send to broker.
			MqttTopic.validate(topicFilters[i], true/* allow wildcards */);
		}

		// remove message handlers from the list for this client
		for (int i = 0; i < topicFilters.length; ++i) {
			this.comms.removeMessageListener(topicFilters[i]);
		}

		MqttToken token = new MqttToken(getClientId());
		token.setActionCallback(callback);
		token.setUserContext(userContext);
		token.internalTok.setTopics(topicFilters);

		MqttUnsubscribe unregister = new MqttUnsubscribe(topicFilters);

		comms.sendNoWait(unregister, token);
		// @TRACE 110=<
		log.fine(CLASS_NAME, methodName, "110");

		return token;
	}

	/*
	 * (non-Javadoc)
	 * 
	 * @see IMqttAsyncClient#setCallback(MqttCallback)
	 */
	public void setCallback(MqttCallback callback) {
		this.mqttCallback = callback;
		comms.setCallback(callback);
	}

	/*
	 * (non-Javadoc)
	 * 
	 * @see IMqttAsyncClient#setManualAcks(manualAcks)
	 */
	public void setManualAcks(boolean manualAcks) {
		comms.setManualAcks(manualAcks);
	}

	public void messageArrivedComplete(int messageId, int qos) throws MqttException {
		comms.messageArrivedComplete(messageId, qos);
	}

	/*
	 * (non-Javadoc)
	 * 
	 * @see IMqttAsyncClient#getPendingDeliveryTokens()
	 */
	public IMqttDeliveryToken[] getPendingDeliveryTokens() {
		return comms.getPendingDeliveryTokens();
	}

	/*
	 * (non-Javadoc)
	 * 
	 * @see
	 * org.eclipse.paho.client.mqttv3.IMqttAsyncClient#publish(java.lang.String,
	 * byte[], int, boolean, java.lang.Object,
	 * org.eclipse.paho.client.mqttv3.IMqttActionListener)
	 */
	public IMqttDeliveryToken publish(String topic, byte[] payload, int qos, boolean retained, Object userContext,
			MqttActionListener callback) throws MqttException, MqttPersistenceException {
		MqttMessage message = new MqttMessage(payload);
		message.setQos(qos);
		message.setRetained(retained);
		return this.publish(topic, message, userContext, callback);
	}

	/*
	 * (non-Javadoc)
	 * 
	 * @see
	 * org.eclipse.paho.client.mqttv3.IMqttAsyncClient#publish(java.lang.String,
	 * byte[], int, boolean)
	 */
	public IMqttDeliveryToken publish(String topic, byte[] payload, int qos, boolean retained)
			throws MqttException, MqttPersistenceException {
		return this.publish(topic, payload, qos, retained, null, null);
	}

	/*
	 * (non-Javadoc)
	 * 
	 * @see
	 * org.eclipse.paho.client.mqttv3.IMqttAsyncClient#publish(java.lang.String,
	 * org.eclipse.paho.client.mqttv3.MqttMessage)
	 */
	public IMqttDeliveryToken publish(String topic, MqttMessage message)
			throws MqttException, MqttPersistenceException {
		return this.publish(topic, message, null, null);
	}

	/*
	 * (non-Javadoc)
	 * 
	 * @see
	 * org.eclipse.paho.client.mqttv3.IMqttAsyncClient#publish(java.lang.String,
	 * org.eclipse.paho.client.mqttv3.MqttMessage, java.lang.Object,
	 * org.eclipse.paho.client.mqttv3.IMqttActionListener)
	 */
	public IMqttDeliveryToken publish(String topic, MqttMessage message, Object userContext,
			MqttActionListener callback) throws MqttException, MqttPersistenceException {
		final String methodName = "publish";
		// @TRACE 111=< topic={0} message={1}userContext={1} callback={2}
		log.fine(CLASS_NAME, methodName, "111", new Object[] { topic, userContext, callback });

		// Checks if a topic is valid when publishing a message.
		MqttTopic.validate(topic, false/* wildcards NOT allowed */);

		MqttDeliveryToken token = new MqttDeliveryToken(getClientId());
		token.setActionCallback(callback);
		token.setUserContext(userContext);
		token.setMessage(message);
		token.internalTok.setTopics(new String[] { topic });

		MqttPublish pubMsg = new MqttPublish(topic, message);
		comms.sendNoWait(pubMsg, token);

		// @TRACE 112=<
		log.fine(CLASS_NAME, methodName, "112");

		return token;
	}

	/**
	 * User triggered attempt to reconnect
	 * 
	 * @throws MqttException
	 *             if there is an issue with reconnecting
	 */
	public void reconnect() throws MqttException {
		final String methodName = "reconnect";
		// @Trace 500=Attempting to reconnect client: {0}
		log.fine(CLASS_NAME, methodName, "500", new Object[] { this.clientId });
		// Some checks to make sure that we're not attempting to reconnect an
		// already connected client
		if (comms.isConnected()) {
			throw ExceptionHelper.createMqttException(MqttClientException.REASON_CODE_CLIENT_CONNECTED);
		}
		if (comms.isConnecting()) {
			throw new MqttException(MqttClientException.REASON_CODE_CONNECT_IN_PROGRESS);
		}
		if (comms.isDisconnecting()) {
			throw new MqttException(MqttClientException.REASON_CODE_CLIENT_DISCONNECTING);
		}
		if (comms.isClosed()) {
			throw new MqttException(MqttClientException.REASON_CODE_CLIENT_CLOSED);
		}
		// We don't want to spam the server
		stopReconnectCycle();

		attemptReconnect();
	}

	/**
	 * Attempts to reconnect the client to the server. If successful it will make
	 * sure that there are no further reconnects scheduled. However if the connect
	 * fails, the delay will double up to 128 seconds and will re-schedule the
	 * reconnect for after the delay.
	 *
	 * Any thrown exceptions are logged but not acted upon as it is assumed that
	 * they are being thrown due to the server being offline and so reconnect
	 * attempts will continue.
	 */
	private void attemptReconnect() {
		final String methodName = "attemptReconnect";
		// @Trace 500=Attempting to reconnect client: {0}
		log.fine(CLASS_NAME, methodName, "500", new Object[] { this.clientId });
		try {
			connect(this.connOpts, this.userContext, new MqttReconnectActionListener(methodName));
		} catch (MqttSecurityException ex) {
			// @TRACE 804=exception
			log.fine(CLASS_NAME, methodName, "804", null, ex);
		} catch (MqttException ex) {
			// @TRACE 804=exception
			log.fine(CLASS_NAME, methodName, "804", null, ex);
		}
	}

	private void startReconnectCycle() {
		String methodName = "startReconnectCycle";
		// @Trace 503=Start reconnect timer for client: {0}, delay: {1}
		log.fine(CLASS_NAME, methodName, "503", new Object[] { this.clientId, new Long(reconnectDelay) });
		reconnectTimer = new Timer("MQTT Reconnect: " + clientId);
		reconnectTimer.schedule(new ReconnectTask(), reconnectDelay);
	}

	private void stopReconnectCycle() {
		String methodName = "stopReconnectCycle";
		// @Trace 504=Stop reconnect timer for client: {0}
		log.fine(CLASS_NAME, methodName, "504", new Object[] { this.clientId });
		synchronized (clientLock) {
			if (this.connOpts.isAutomaticReconnect()) {
				if (reconnectTimer != null) {
					reconnectTimer.cancel();
					reconnectTimer = null;
				}
				reconnectDelay = 1000; // Reset Delay Timer
			}
		}
	}

	private class ReconnectTask extends TimerTask {
		private static final String methodName = "ReconnectTask.run";

		public void run() {
			// @Trace 506=Triggering Automatic Reconnect attempt.
			log.fine(CLASS_NAME, methodName, "506");
			attemptReconnect();
		}
	}

	class MqttReconnectCallback implements MqttCallbackExtended {

		final boolean automaticReconnect;

		MqttReconnectCallback(boolean isAutomaticReconnect) {
			automaticReconnect = isAutomaticReconnect;
		}

		public void connectionLost(Throwable cause) {
			if (automaticReconnect) {
				// Automatic reconnect is set so make sure comms is in resting
				// state
				comms.setRestingState(true);
				reconnecting = true;
				startReconnectCycle();
			}
		}

		public void messageArrived(String topic, MqttMessage message) throws Exception {
		}

		public void deliveryComplete(IMqttDeliveryToken token) {
		}

		public void connectComplete(boolean reconnect, String serverURI) {
		}

	}

	class MqttReconnectActionListener implements MqttActionListener {

		final String methodName;

		MqttReconnectActionListener(String methodName) {
			this.methodName = methodName;
		}

		public void onSuccess(IMqttToken asyncActionToken) {
			// @Trace 501=Automatic Reconnect Successful: {0}
			log.fine(CLASS_NAME, methodName, "501", new Object[] { asyncActionToken.getClient().getClientId() });
			comms.setRestingState(false);
			stopReconnectCycle();
		}

		public void onFailure(IMqttToken asyncActionToken, Throwable exception) {
			// @Trace 502=Automatic Reconnect failed, rescheduling: {0}
			log.fine(CLASS_NAME, methodName, "502", new Object[] { asyncActionToken.getClient().getClientId() });
			if (reconnectDelay < 128000) {
				reconnectDelay = reconnectDelay * 2;
			}
			rescheduleReconnectCycle(reconnectDelay);
		}

		private void rescheduleReconnectCycle(int delay) {
			String reschedulemethodName = methodName + ":rescheduleReconnectCycle";
			// @Trace 505=Rescheduling reconnect timer for client: {0}, delay:
			// {1}
			log.fine(CLASS_NAME, reschedulemethodName, "505",
					new Object[] { MqttAsyncClient.this.clientId, String.valueOf(reconnectDelay) });
			synchronized (clientLock) {
				if (MqttAsyncClient.this.connOpts.isAutomaticReconnect()) {
					if (reconnectTimer != null) {
						reconnectTimer.schedule(new ReconnectTask(), delay);
					} else {
						// The previous reconnect timer was cancelled
						reconnectDelay = delay;
						startReconnectCycle();
					}
				}
			}
		}

	}

	/**
	 * Sets the DisconnectedBufferOptions for this client
	 * 
	 * @param bufferOpts
	 *            the {@link DisconnectedBufferOptions}
	 */
	public void setBufferOpts(DisconnectedBufferOptions bufferOpts) {
		this.comms.setDisconnectedMessageBuffer(new DisconnectedMessageBuffer(bufferOpts));
	}

	/**
	 * Returns the number of messages in the Disconnected Message Buffer
	 * 
	 * @return Count of messages in the buffer
	 */
	public int getBufferedMessageCount() {
		return this.comms.getBufferedMessageCount();
	}

	/**
	 * Returns a message from the Disconnected Message Buffer
	 * 
	 * @param bufferIndex
	 *            the index of the message to be retrieved.
	 * @return the message located at the bufferIndex
	 */
	public MqttMessage getBufferedMessage(int bufferIndex) {
		return this.comms.getBufferedMessage(bufferIndex);
	}

	/**
	 * Deletes a message from the Disconnected Message Buffer
	 * 
	 * @param bufferIndex
	 *            the index of the message to be deleted.
	 */
	public void deleteBufferedMessage(int bufferIndex) {
		this.comms.deleteBufferedMessage(bufferIndex);
	}

	/**
	 * Returns the current number of outgoing in-flight messages being sent by the
	 * client. Note that this number cannot be guaranteed to be 100% accurate as
	 * some messages may have been sent or queued in the time taken for this method
	 * to return.
	 * 
	 * @return the current number of in-flight messages.
	 */
	public int getInFlightMessageCount() {
		return this.comms.getActualInFlight();
	}


	/*
	 * (non-Javadoc)
	 * 
	 * @see org.eclipse.paho.client.mqttv3.IMqttAsyncClient#close()
	 */
	public void close() throws MqttException {
		close(false);
	}

	/*
	 * (non-Javadoc)
	 * 
	 * @see org.eclipse.paho.client.mqttv3.IMqttAsyncClient#close()
	 */
	public void close(boolean force) throws MqttException {
		final String methodName = "close";
		// @TRACE 113=<
		log.fine(CLASS_NAME, methodName, "113");
		comms.close(force);
		// @TRACE 114=>
		log.fine(CLASS_NAME, methodName, "114");

	}

	/**
	 * Return a debug object that can be used to help solve problems.
	 * 
	 * @return the {@link Debug} object
	 */
	public Debug getDebug() {
		return new Debug(clientId, comms);
	}

}<|MERGE_RESOLUTION|>--- conflicted
+++ resolved
@@ -129,10 +129,10 @@
 												// second
 	private boolean reconnecting = false;
 	private static Object clientLock = new Object(); // Simple lock
-	
-	
-	
-	
+
+
+
+
 
 	private ScheduledExecutorService executorService;
 	private MqttPingSender pingSender;
@@ -482,12 +482,7 @@
 		log.fine(CLASS_NAME, methodName, "101", new Object[] { clientId, serverURI, persistence });
 
 		this.persistence.open(clientId);
-<<<<<<< HEAD
-		this.comms = new ClientComms(this, this.persistence, new PingSender(this.executorService),
-				this.executorService);
-=======
 		this.comms = new ClientComms(this, this.persistence, this.pingSender, this.executorService);
->>>>>>> d7353b9d
 		this.persistence.close();
 		this.topics = new Hashtable();
 
@@ -694,7 +689,7 @@
 
 	/*
 	 * (non-Javadoc)
-	 * 
+	 *
 	 * @see
 	 * org.eclipse.paho.client.mqttv3.IMqttAsyncClient#connect(java.lang.Object,
 	 * org.eclipse.paho.client.mqttv3.IMqttActionListener)
@@ -706,7 +701,7 @@
 
 	/*
 	 * (non-Javadoc)
-	 * 
+	 *
 	 * @see org.eclipse.paho.client.mqttv3.IMqttAsyncClient#connect()
 	 */
 	public IMqttToken connect() throws MqttException, MqttSecurityException {
@@ -715,7 +710,7 @@
 
 	/*
 	 * (non-Javadoc)
-	 * 
+	 *
 	 * @see
 	 * org.eclipse.paho.client.mqttv3.IMqttAsyncClient#connect(org.eclipse.paho.
 	 * client.mqttv3.MqttConnectOptions)
@@ -726,7 +721,7 @@
 
 	/*
 	 * (non-Javadoc)
-	 * 
+	 *
 	 * @see
 	 * org.eclipse.paho.client.mqttv3.IMqttAsyncClient#connect(org.eclipse.paho.
 	 * client.mqttv3.MqttConnectOptions, java.lang.Object,
@@ -813,7 +808,7 @@
 
 	/*
 	 * (non-Javadoc)
-	 * 
+	 *
 	 * @see org.eclipse.paho.client.mqttv3.IMqttAsyncClient#disconnect(java.lang.
 	 * Object, org.eclipse.paho.client.mqttv3.IMqttActionListener)
 	 */
@@ -823,7 +818,7 @@
 
 	/*
 	 * (non-Javadoc)
-	 * 
+	 *
 	 * @see org.eclipse.paho.client.mqttv3.IMqttAsyncClient#disconnect()
 	 */
 	public IMqttToken disconnect() throws MqttException {
@@ -832,7 +827,7 @@
 
 	/*
 	 * (non-Javadoc)
-	 * 
+	 *
 	 * @see org.eclipse.paho.client.mqttv3.IMqttAsyncClient#disconnect(long)
 	 */
 	public IMqttToken disconnect(long quiesceTimeout) throws MqttException {
@@ -841,7 +836,7 @@
 
 	/*
 	 * (non-Javadoc)
-	 * 
+	 *
 	 * @see org.eclipse.paho.client.mqttv3.IMqttAsyncClient#disconnect(long,
 	 * java.lang.Object, org.eclipse.paho.client.mqttv3.IMqttActionListener)
 	 */
@@ -885,7 +880,7 @@
 
 	/*
 	 * (non-Javadoc)
-	 * 
+	 *
 	 * @see org.eclipse.paho.client.mqttv3.IMqttAsyncClient#disconnectForcibly()
 	 */
 	public void disconnectForcibly() throws MqttException {
@@ -894,7 +889,7 @@
 
 	/*
 	 * (non-Javadoc)
-	 * 
+	 *
 	 * @see org.eclipse.paho.client.mqttv3.IMqttAsyncClient#disconnectForcibly(long)
 	 */
 	public void disconnectForcibly(long disconnectTimeout) throws MqttException {
@@ -903,7 +898,7 @@
 
 	/*
 	 * (non-Javadoc)
-	 * 
+	 *
 	 * @see org.eclipse.paho.client.mqttv3.IMqttAsyncClient#disconnectForcibly(long,
 	 * long)
 	 */
@@ -937,7 +932,7 @@
 
 	/*
 	 * (non-Javadoc)
-	 * 
+	 *
 	 * @see IMqttAsyncClient#isConnected()
 	 */
 	public boolean isConnected() {
@@ -946,7 +941,7 @@
 
 	/*
 	 * (non-Javadoc)
-	 * 
+	 *
 	 * @see IMqttAsyncClient#getClientId()
 	 */
 	public String getClientId() {
@@ -955,7 +950,7 @@
 
 	/*
 	 * (non-Javadoc)
-	 * 
+	 *
 	 * @see IMqttAsyncClient#getServerURI()
 	 */
 	public String getServerURI() {
@@ -1058,10 +1053,10 @@
 
 		return token;
 	}
-  
-	/*
-	 * (non-Javadoc)
-	 * 
+
+	/*
+	 * (non-Javadoc)
+	 *
 	 * @see org.eclipse.paho.client.mqttv3.IMqttAsyncClient#subscribe(java.lang.
 	 * String, int, java.lang.Object,
 	 * org.eclipse.paho.client.mqttv3.IMqttActionListener)
@@ -1073,7 +1068,7 @@
 
 	/*
 	 * (non-Javadoc)
-	 * 
+	 *
 	 * @see org.eclipse.paho.client.mqttv3.IMqttAsyncClient#subscribe(java.lang.
 	 * String, int)
 	 */
@@ -1083,7 +1078,7 @@
 
 	/*
 	 * (non-Javadoc)
-	 * 
+	 *
 	 * @see org.eclipse.paho.client.mqttv3.IMqttAsyncClient#subscribe(java.lang.
 	 * String[], int[])
 	 */
@@ -1093,7 +1088,7 @@
 
 	/*
 	 * (non-Javadoc)
-	 * 
+	 *
 	 * @see org.eclipse.paho.client.mqttv3.IMqttAsyncClient#subscribe(java.lang.
 	 * String[], int[], java.lang.Object,
 	 * org.eclipse.paho.client.mqttv3.IMqttActionListener)
@@ -1141,7 +1136,7 @@
 
 	/*
 	 * (non-Javadoc)
-	 * 
+	 *
 	 * @see org.eclipse.paho.client.mqttv3.IMqttAsyncClient#subscribe(java.lang.
 	 * String, int, java.lang.Object,
 	 * org.eclipse.paho.client.mqttv3.IMqttActionListener)
@@ -1155,7 +1150,7 @@
 
 	/*
 	 * (non-Javadoc)
-	 * 
+	 *
 	 * @see org.eclipse.paho.client.mqttv3.IMqttAsyncClient#subscribe(java.lang.
 	 * String, int)
 	 */
@@ -1167,7 +1162,7 @@
 
 	/*
 	 * (non-Javadoc)
-	 * 
+	 *
 	 * @see org.eclipse.paho.client.mqttv3.IMqttAsyncClient#subscribe(java.lang.
 	 * String[], int[])
 	 */
@@ -1188,7 +1183,7 @@
 
 		return token;
 	}
-	
+
 
 	/**
 	 * Promise Based Version of Connect
@@ -1197,21 +1192,21 @@
 		Deferred<MqttToken> deferredSubscribe = new Deferred<MqttToken>();
 		try {
 			this.subscribe(subscription, null, new MqttActionListener() {
-				
+
 				@Override
 				public void onSuccess(IMqttToken asyncActionToken) {
 					// TODO Auto-generated method stub
 					deferredSubscribe.resolve((MqttToken) asyncActionToken);
-					
+
 				}
-				
+
 				@Override
 				public void onFailure(IMqttToken asyncActionToken, Throwable exception) {
 					deferredSubscribe.fail(exception);
-					
+
 				}
 			}, callback);
-	
+
 		} catch (MqttException e) {
 			deferredSubscribe.fail(e);
 		}
@@ -1248,7 +1243,7 @@
 
 	/*
 	 * (non-Javadoc)
-	 * 
+	 *
 	 * @see org.eclipse.paho.client.mqttv3.IMqttAsyncClient#unsubscribe(java.lang.
 	 * String, java.lang.Object, org.eclipse.paho.client.mqttv3.IMqttActionListener)
 	 */
@@ -1259,7 +1254,7 @@
 
 	/*
 	 * (non-Javadoc)
-	 * 
+	 *
 	 * @see org.eclipse.paho.client.mqttv3.IMqttAsyncClient#unsubscribe(java.lang.
 	 * String)
 	 */
@@ -1269,7 +1264,7 @@
 
 	/*
 	 * (non-Javadoc)
-	 * 
+	 *
 	 * @see org.eclipse.paho.client.mqttv3.IMqttAsyncClient#unsubscribe(java.lang.
 	 * String[])
 	 */
@@ -1279,7 +1274,7 @@
 
 	/*
 	 * (non-Javadoc)
-	 * 
+	 *
 	 * @see org.eclipse.paho.client.mqttv3.IMqttAsyncClient#unsubscribe(java.lang.
 	 * String[], java.lang.Object,
 	 * org.eclipse.paho.client.mqttv3.IMqttActionListener)
@@ -1331,7 +1326,7 @@
 
 	/*
 	 * (non-Javadoc)
-	 * 
+	 *
 	 * @see IMqttAsyncClient#setCallback(MqttCallback)
 	 */
 	public void setCallback(MqttCallback callback) {
@@ -1341,7 +1336,7 @@
 
 	/*
 	 * (non-Javadoc)
-	 * 
+	 *
 	 * @see IMqttAsyncClient#setManualAcks(manualAcks)
 	 */
 	public void setManualAcks(boolean manualAcks) {
@@ -1354,7 +1349,7 @@
 
 	/*
 	 * (non-Javadoc)
-	 * 
+	 *
 	 * @see IMqttAsyncClient#getPendingDeliveryTokens()
 	 */
 	public IMqttDeliveryToken[] getPendingDeliveryTokens() {
@@ -1363,7 +1358,7 @@
 
 	/*
 	 * (non-Javadoc)
-	 * 
+	 *
 	 * @see
 	 * org.eclipse.paho.client.mqttv3.IMqttAsyncClient#publish(java.lang.String,
 	 * byte[], int, boolean, java.lang.Object,
@@ -1379,7 +1374,7 @@
 
 	/*
 	 * (non-Javadoc)
-	 * 
+	 *
 	 * @see
 	 * org.eclipse.paho.client.mqttv3.IMqttAsyncClient#publish(java.lang.String,
 	 * byte[], int, boolean)
@@ -1391,7 +1386,7 @@
 
 	/*
 	 * (non-Javadoc)
-	 * 
+	 *
 	 * @see
 	 * org.eclipse.paho.client.mqttv3.IMqttAsyncClient#publish(java.lang.String,
 	 * org.eclipse.paho.client.mqttv3.MqttMessage)
@@ -1403,7 +1398,7 @@
 
 	/*
 	 * (non-Javadoc)
-	 * 
+	 *
 	 * @see
 	 * org.eclipse.paho.client.mqttv3.IMqttAsyncClient#publish(java.lang.String,
 	 * org.eclipse.paho.client.mqttv3.MqttMessage, java.lang.Object,
@@ -1435,7 +1430,7 @@
 
 	/**
 	 * User triggered attempt to reconnect
-	 * 
+	 *
 	 * @throws MqttException
 	 *             if there is an issue with reconnecting
 	 */
@@ -1597,7 +1592,7 @@
 
 	/**
 	 * Sets the DisconnectedBufferOptions for this client
-	 * 
+	 *
 	 * @param bufferOpts
 	 *            the {@link DisconnectedBufferOptions}
 	 */
@@ -1607,7 +1602,7 @@
 
 	/**
 	 * Returns the number of messages in the Disconnected Message Buffer
-	 * 
+	 *
 	 * @return Count of messages in the buffer
 	 */
 	public int getBufferedMessageCount() {
@@ -1616,7 +1611,7 @@
 
 	/**
 	 * Returns a message from the Disconnected Message Buffer
-	 * 
+	 *
 	 * @param bufferIndex
 	 *            the index of the message to be retrieved.
 	 * @return the message located at the bufferIndex
@@ -1627,7 +1622,7 @@
 
 	/**
 	 * Deletes a message from the Disconnected Message Buffer
-	 * 
+	 *
 	 * @param bufferIndex
 	 *            the index of the message to be deleted.
 	 */
@@ -1640,7 +1635,7 @@
 	 * client. Note that this number cannot be guaranteed to be 100% accurate as
 	 * some messages may have been sent or queued in the time taken for this method
 	 * to return.
-	 * 
+	 *
 	 * @return the current number of in-flight messages.
 	 */
 	public int getInFlightMessageCount() {
@@ -1650,7 +1645,7 @@
 
 	/*
 	 * (non-Javadoc)
-	 * 
+	 *
 	 * @see org.eclipse.paho.client.mqttv3.IMqttAsyncClient#close()
 	 */
 	public void close() throws MqttException {
@@ -1659,7 +1654,7 @@
 
 	/*
 	 * (non-Javadoc)
-	 * 
+	 *
 	 * @see org.eclipse.paho.client.mqttv3.IMqttAsyncClient#close()
 	 */
 	public void close(boolean force) throws MqttException {
@@ -1674,7 +1669,7 @@
 
 	/**
 	 * Return a debug object that can be used to help solve problems.
-	 * 
+	 *
 	 * @return the {@link Debug} object
 	 */
 	public Debug getDebug() {
