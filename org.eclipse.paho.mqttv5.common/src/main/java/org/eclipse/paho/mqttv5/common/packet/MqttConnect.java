/*******************************************************************************
 * Copyright (c) 2016 IBM Corp.
 *
 * All rights reserved. This program and the accompanying materials
 * are made available under the terms of the Eclipse Public License v1.0
 * and Eclipse Distribution License v1.0 which accompany this distribution. 
 *
 * The Eclipse Public License is available at 
 *    http://www.eclipse.org/legal/epl-v10.html
 * and the Eclipse Distribution License is available at 
 *   http://www.eclipse.org/org/documents/edl-v10.php.
 *
 * Contributors:
 * 	  Dave Locke   - Original MQTTv3 implementation
 *    James Sutton - Initial MQTTv5 implementation
 */
package org.eclipse.paho.mqttv5.common.packet;

import java.io.ByteArrayInputStream;
import java.io.ByteArrayOutputStream;
import java.io.DataInputStream;
import java.io.DataOutputStream;
import java.io.IOException;
import java.util.ArrayList;
import java.util.Arrays;

import org.eclipse.paho.mqttv5.common.MqttException;
import org.eclipse.paho.mqttv5.common.MqttMessage;

public class MqttConnect extends MqttWireMessage {

	public static final String KEY = "Con";

	// Fields
	private byte info;
	private String clientId;
	private boolean reservedByte;
	private boolean cleanSession;
	private MqttMessage willMessage;
	private String userName;
	private byte[] password;
	private int keepAliveInterval;
	private String willDestination;
	private int mqttVersion = DEFAULT_PROTOCOL_VERSION;
	private Integer sessionExpiryInterval;
	private Integer willDelayInterval;
	private Integer receiveMaximum;
	private Integer maximumPacketSize;

	private Integer topicAliasMaximum;
	private Boolean requestResponseInfo;
	private Boolean requestProblemInfo;

	private ArrayList<UserProperty> userDefinedProperties = new ArrayList<UserProperty>();
	private String authMethod;
	private byte[] authData;

	/**
	 * Constructor for an on the wire MQTT Connect message
	 * 
	 * @param info
	 * @param data
	 * @throws IOException
	 * @throws MqttException
	 */
	public MqttConnect(byte info, byte[] data) throws IOException, MqttException {
		super(MqttWireMessage.MESSAGE_TYPE_CONNECT);
		this.info = info;
		ByteArrayInputStream bais = new ByteArrayInputStream(data);
		DataInputStream dis = new DataInputStream(bais);

		// Verify the Protocol name and version
		String protocolName = decodeUTF8(dis);
		if (!protocolName.equalsIgnoreCase(DEFAULT_PROTOCOL_NAME)) {
			throw new MqttPacketException(MqttPacketException.PACKET_CONNECT_ERROR_UNSUPPORTED_PROTOCOL_NAME);
		}
		mqttVersion = dis.readByte();
		if (mqttVersion != DEFAULT_PROTOCOL_VERSION) {
			throw new MqttPacketException(MqttPacketException.PACKET_CONNECT_ERROR_UNSUPPORTED_PROTOCOL_VERSION);
		}
<<<<<<< HEAD
		
		
		
		
=======

>>>>>>> 1a41f234
		byte connectFlags = dis.readByte();
		reservedByte = (connectFlags & 0x01) != 0;
		cleanSession = (connectFlags & 0x02) != 0;
		boolean willFlag = (connectFlags & 0x04) != 0;
		int willQoS = (connectFlags >> 3) & 0x03;
		boolean willRetain = (connectFlags & 0x20) != 0;
		boolean passwordFlag = (connectFlags & 0x40) != 0;
		boolean usernameFlag = (connectFlags & 0x80) != 0;

		if (reservedByte) {
			throw new MqttPacketException(MqttPacketException.PACKET_CONNECT_ERROR_INVALID_RESERVE_FLAG);
		}

		keepAliveInterval = dis.readUnsignedShort();
		parseIdentifierValueFields(dis);
		clientId = decodeUTF8(dis);
		if (willFlag) {
			if (willQoS == 3) {
				throw new MqttPacketException(MqttPacketException.PACKET_CONNECT_ERROR_INVALID_WILL_QOS);
			}
			willDestination = decodeUTF8(dis);
			int willMessageLength = dis.readShort();
			byte[] willMessageBytes = new byte[willMessageLength];
			dis.read(willMessageBytes, 0, willMessageLength);
			willMessage = new MqttMessage(willMessageBytes);
			willMessage.setQos(willQoS);
			willMessage.setRetained(willRetain);
		}
		if (usernameFlag) {
			userName = decodeUTF8(dis);
		}
		if (passwordFlag) {
			int passwordLength = dis.readShort();
			password = new byte[passwordLength];
			dis.read(password, 0, passwordLength);
		}

		dis.close();
	}

	/**
	 * Constructor for a new MQTT Connect Message
	 * 
	 * @param clientId
	 *            - The Client Identifier
	 * @param mqttVersion
	 *            - The MQTT Protocol version
	 * @param cleanSession
	 *            - The Clean Session Identifier
	 * @param keepAliveInterval
	 *            - The Keep Alive Interval
	 * 
	 */
	public MqttConnect(String clientId, int mqttVersion, boolean cleanSession, int keepAliveInterval) {
		super(MqttWireMessage.MESSAGE_TYPE_CONNECT);
		this.clientId = clientId;
		this.mqttVersion = mqttVersion;
		this.cleanSession = cleanSession;
		this.keepAliveInterval = keepAliveInterval;

	}

	@Override
	protected byte getMessageInfo() {
		return (byte) 0;
	}

	public boolean isCleanSession() {
		return cleanSession;
	}

	@Override
	protected byte[] getVariableHeader() throws MqttException {
		try {
			ByteArrayOutputStream baos = new ByteArrayOutputStream();
			DataOutputStream dos = new DataOutputStream(baos);

			// Encode the Protocol Name
			encodeUTF8(dos, "MQTT");

			// Encode the MQTT Version
			dos.write(mqttVersion);

			byte connectFlags = 0;

			if (cleanSession) {
				connectFlags |= 0x02;
			}

			if (willMessage != null) {
				connectFlags |= 0x04;
				connectFlags |= (willMessage.getQos() << 3);
				if (willMessage.isRetained()) {
					connectFlags |= 0x20;
				}
			}

			if (userName != null) {
				connectFlags |= 0x80;
				if (password != null) {
					connectFlags |= 0x40;
				}
			}

			dos.write(connectFlags);
			dos.writeShort(keepAliveInterval);

			// Write Identifier / Value Fields
			byte[] identifierValueFieldsByteArray = getIdentifierValueFields();
			dos.write(encodeVariableByteInteger(identifierValueFieldsByteArray.length));
			dos.write(identifierValueFieldsByteArray);
			dos.flush();
			return baos.toByteArray();
		} catch (IOException ioe) {
			throw new MqttException(ioe);
		}
	}

	private byte[] getIdentifierValueFields() throws MqttException {
		try {
			ByteArrayOutputStream baos = new ByteArrayOutputStream();
			DataOutputStream outputStream = new DataOutputStream(baos);

			// If Present, encode the Session Expiry Interval (3.1.2.11.2)
			if (sessionExpiryInterval != null) {
				outputStream.write(MqttPropertyIdentifiers.SESSION_EXPIRY_INTERVAL_IDENTIFIER);
				outputStream.writeInt(sessionExpiryInterval);
			}

			// If Present, encode the Will Delay Interval (3.1.2.11.3)
			if (willDelayInterval != null) {
				outputStream.write(MqttPropertyIdentifiers.WILL_DELAY_INTERVAL_IDENTIFIER);
				outputStream.writeInt(willDelayInterval);
			}

			// If present, encode the Receive Maximum (3.1.2.11.4)
			if (receiveMaximum != null) {
				outputStream.write(MqttPropertyIdentifiers.RECEIVE_MAXIMUM_IDENTIFIER);
				outputStream.writeShort(receiveMaximum);
			}

			// If present, encode the Maximum Packet Size (3.1.2.11.5)
			if (maximumPacketSize != null) {
				outputStream.write(MqttPropertyIdentifiers.MAXIMUM_PACKET_SIZE_IDENTIFIER);
				outputStream.writeInt(maximumPacketSize);
			}

			// If present, encode the Topic Alias Maximum (3.1.2.11.6)
			if (topicAliasMaximum != null) {
				outputStream.write(MqttPropertyIdentifiers.TOPIC_ALIAS_MAXIMUM_IDENTIFIER);
				outputStream.writeShort(topicAliasMaximum);
			}

			// If present, encode the Request Reply Info (3.1.2.11.7)
			if (requestResponseInfo != null) {
				outputStream.write(MqttPropertyIdentifiers.REQUEST_RESPONSE_INFO_IDENTIFIER);
				outputStream.write(requestResponseInfo ? 1 : 0);
			}

			// If present, encode the Request Problem Info (3.1.2.11.8)
			if (requestProblemInfo != null) {
				outputStream.write(MqttPropertyIdentifiers.REQUEST_PROBLEM_INFO_IDENTIFIER);
				outputStream.write(requestProblemInfo ? 1 : 0);
			}

			// If present, encode the User Defined Name-Value Pairs (3.1.2.11.9)
			if (userDefinedProperties.size() != 0) {
				for (UserProperty property : userDefinedProperties) {
					outputStream.write(MqttPropertyIdentifiers.USER_DEFINED_PAIR_IDENTIFIER);
					encodeUTF8(outputStream, property.getKey());
					encodeUTF8(outputStream, property.getValue());
				}
			}

			// If present, encode the Auth Method (3.1.2.11.10)
			if (authMethod != null) {
				outputStream.write(MqttPropertyIdentifiers.AUTH_METHOD_IDENTIFIER);
				encodeUTF8(outputStream, authMethod);
			}

			// If present, encode the Auth Data (3.1.2.11.11)
			if (authData != null) {
				outputStream.write(MqttPropertyIdentifiers.AUTH_DATA_IDENTIFIER);
				outputStream.writeShort(authData.length);
				outputStream.write(authData);
			}
			outputStream.flush();

			return baos.toByteArray();
		} catch (IOException ioe) {
			throw new MqttException(ioe);
		}
	}

	private void parseIdentifierValueFields(DataInputStream dis) throws IOException, MqttException {
		// First get the length of the IV fields
		int lengthVBI = readVariableByteInteger(dis).getValue();
		if (lengthVBI > 0) {
			byte[] identifierValueByteArray = new byte[lengthVBI];
			dis.read(identifierValueByteArray, 0, lengthVBI);
			ByteArrayInputStream bais = new ByteArrayInputStream(identifierValueByteArray);
			DataInputStream inputStream = new DataInputStream(bais);

			while (inputStream.available() > 0) {
				// Get the first byte (Identifier)
				byte identifier = inputStream.readByte();

				if (identifier == MqttPropertyIdentifiers.SESSION_EXPIRY_INTERVAL_IDENTIFIER) {
					sessionExpiryInterval = inputStream.readInt();
				} else if (identifier == MqttPropertyIdentifiers.WILL_DELAY_INTERVAL_IDENTIFIER) {
					willDelayInterval = inputStream.readInt();
				} else if (identifier == MqttPropertyIdentifiers.RECEIVE_MAXIMUM_IDENTIFIER) {
					receiveMaximum = (int) inputStream.readShort();
				} else if (identifier == MqttPropertyIdentifiers.MAXIMUM_PACKET_SIZE_IDENTIFIER) {
					maximumPacketSize = inputStream.readInt();
				} else if (identifier == MqttPropertyIdentifiers.TOPIC_ALIAS_MAXIMUM_IDENTIFIER) {
					topicAliasMaximum = (int) inputStream.readShort();
				} else if (identifier == MqttPropertyIdentifiers.REQUEST_RESPONSE_INFO_IDENTIFIER) {
					requestResponseInfo = inputStream.read() != 0;
				} else if (identifier == MqttPropertyIdentifiers.REQUEST_PROBLEM_INFO_IDENTIFIER) {
					requestProblemInfo = inputStream.read() != 0;
				} else if (identifier == MqttPropertyIdentifiers.USER_DEFINED_PAIR_IDENTIFIER) {
					String key = decodeUTF8(inputStream);
					String value = decodeUTF8(inputStream);
					userDefinedProperties.add(new UserProperty(key, value));
				} else if (identifier == MqttPropertyIdentifiers.AUTH_METHOD_IDENTIFIER) {
					authMethod = decodeUTF8(inputStream);
				} else if (identifier == MqttPropertyIdentifiers.AUTH_DATA_IDENTIFIER) {
					int authDataLength = inputStream.readShort();
					authData = new byte[authDataLength];
					inputStream.read(authData, 0, authDataLength);
				} else {
					// Unidentified Identifier
					throw new MqttException(MqttException.REASON_CODE_INVALID_IDENTIFIER);
				}
			}
		}
	}

	@Override
	public byte[] getPayload() throws MqttException {
		try {
			ByteArrayOutputStream baos = new ByteArrayOutputStream();
			DataOutputStream dos = new DataOutputStream(baos);
			encodeUTF8(dos, clientId);

			if (willMessage != null) {
				encodeUTF8(dos, willDestination);
				dos.writeShort(willMessage.getPayload().length);
				dos.write(willMessage.getPayload());
			}

			if (userName != null) {
				encodeUTF8(dos, userName);
				if (password != null) {
					encodeUTF8(dos, new String(password));
				}
			}
			dos.flush();
			return baos.toByteArray();
		} catch (IOException ioe) {
			throw new MqttException(ioe);
		}
	}

	/**
	 * Returns whether or not this message needs to include a message ID.
	 */
	@Override
	public boolean isMessageIdRequired() {
		return false;
	}

	@Override
	public String getKey() {
		return KEY;
	}

	public void setWillMessage(MqttMessage willMessage) {
		this.willMessage = willMessage;
	}

	public void setUserName(String userName) {
		this.userName = userName;
	}

	public void setPassword(byte[] password) {
		this.password = password;
	}

	public void setWillDestination(String willDestination) {
		this.willDestination = willDestination;
	}

	public void setSessionExpiryInterval(int sessionExpiryInterval) {
		this.sessionExpiryInterval = sessionExpiryInterval;
	}

	public void setWillDelayInterval(int willDelayInterval) {
		this.willDelayInterval = willDelayInterval;
	}

	public void setReceiveMaximum(int receiveMaximum) {
		this.receiveMaximum = receiveMaximum;
	}

	public void setTopicAliasMaximum(int topicAliasMaximum) {
		this.topicAliasMaximum = topicAliasMaximum;
	}

	public void setRequestReplyInfo(boolean requestReplyInfo) {
		this.requestResponseInfo = requestReplyInfo;
	}

	public void setRequestProblemInfo(boolean requestProblemInfo) {
		this.requestProblemInfo = requestProblemInfo;
	}

	public void setUserDefinedProperties(ArrayList<UserProperty> userDefinedProperties) {
		this.userDefinedProperties = userDefinedProperties;
	}

	public void setAuthMethod(String authMethod) {
		this.authMethod = authMethod;
	}

	public void setAuthData(byte[] authData) {
		this.authData = authData;
	}

	public byte getInfo() {
		return info;
	}

	public String getClientId() {
		return clientId;
	}

	public MqttMessage getWillMessage() {
		return willMessage;
	}

	public String getUserName() {
		return userName;
	}

	public byte[] getPassword() {
		return password;
	}

	public int getKeepAliveInterval() {
		return keepAliveInterval;
	}

	public String getWillDestination() {
		return willDestination;
	}

	public int getMqttVersion() {
		return mqttVersion;
	}

	public int getSessionExpiryInterval() {
		return sessionExpiryInterval;
	}

	public int getWillDelayInterval() {
		return willDelayInterval;
	}

	public int getReceiveMaximum() {
		return receiveMaximum;
	}



	public int getTopicAliasMaximum() {
		return topicAliasMaximum;
	}

	public Boolean getRequestReplyInfo() {
		return requestResponseInfo;
	}

	public Boolean getRequestProblemInfo() {
		return requestProblemInfo;
	}

	public ArrayList<UserProperty> getUserDefinedProperties() {
		return userDefinedProperties;
	}

	public String getAuthMethod() {
		return authMethod;
	}

	public byte[] getAuthData() {
		return authData;
	}
	
	public int getMaximumPacketSize() {
		return maximumPacketSize;
	}

	public void setMaximumPacketSize(Integer maximumPacketSize) {
		this.maximumPacketSize = maximumPacketSize;
	}

	@Override
	public String toString() {
		return "MqttConnect [info=" + info + ", clientId=" + clientId + ", reservedByte=" + reservedByte
				+ ", cleanSession=" + cleanSession + ", willMessage=" + willMessage + ", userName=" + userName
				+ ", password=" + Arrays.toString(password) + ", keepAliveInterval=" + keepAliveInterval
				+ ", willDestination=" + willDestination + ", mqttVersion=" + mqttVersion + ", sessionExpiryInterval="
				+ sessionExpiryInterval + ", willDelayInterval=" + willDelayInterval + ", receiveMaximum="
				+ receiveMaximum + ", maximumPacketSize=" + maximumPacketSize + ", topicAliasMaximum="
				+ topicAliasMaximum + ", requestResponseInfo=" + requestResponseInfo + ", requestProblemInfo="
				+ requestProblemInfo + ", userDefinedProperties=" + userDefinedProperties + ", authMethod=" + authMethod
				+ ", authData=" + Arrays.toString(authData) + "]";
	}

<<<<<<< HEAD
=======
	public boolean isReservedByte() {
		return reservedByte;
	}

>>>>>>> 1a41f234
}<|MERGE_RESOLUTION|>--- conflicted
+++ resolved
@@ -78,14 +78,7 @@
 		if (mqttVersion != DEFAULT_PROTOCOL_VERSION) {
 			throw new MqttPacketException(MqttPacketException.PACKET_CONNECT_ERROR_UNSUPPORTED_PROTOCOL_VERSION);
 		}
-<<<<<<< HEAD
-		
-		
-		
-		
-=======
-
->>>>>>> 1a41f234
+    
 		byte connectFlags = dis.readByte();
 		reservedByte = (connectFlags & 0x01) != 0;
 		cleanSession = (connectFlags & 0x02) != 0;
@@ -506,12 +499,4 @@
 				+ requestProblemInfo + ", userDefinedProperties=" + userDefinedProperties + ", authMethod=" + authMethod
 				+ ", authData=" + Arrays.toString(authData) + "]";
 	}
-
-<<<<<<< HEAD
-=======
-	public boolean isReservedByte() {
-		return reservedByte;
-	}
-
->>>>>>> 1a41f234
 }