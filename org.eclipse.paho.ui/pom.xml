--- conflicted
+++ resolved
@@ -1,67 +1,3 @@
-<<<<<<< HEAD
-<?xml version="1.0" encoding="UTF-8"?>
-<project xmlns="http://maven.apache.org/POM/4.0.0" xmlns:xsi="http://www.w3.org/2001/XMLSchema-instance" xsi:schemaLocation="http://maven.apache.org/POM/4.0.0 http://maven.apache.org/maven-v4_0_0.xsd">
-	<modelVersion>4.0.0</modelVersion>
-	<parent>
-		<groupId>org.eclipse.paho</groupId>
-		<artifactId>java-parent</artifactId>
-		<version>1.0.2</version>
-	</parent>
-	
-	<artifactId>org.eclipse.paho.ui</artifactId>
-	<packaging>pom</packaging>
-
-	<modules>
-		<module>org.eclipse.paho.ui.core</module>
-		<module>org.eclipse.paho.ui.app</module>
-		<module>org.eclipse.paho.ui.plugin</module>
-	</modules>
-
-	<build>
-		<plugins>
-			<plugin>
-				<groupId>org.eclipse.tycho</groupId>
-				<artifactId>tycho-maven-plugin</artifactId>
-			</plugin>
-
-			<plugin>
-				<groupId>org.eclipse.tycho</groupId>
-				<artifactId>target-platform-configuration</artifactId>
-				<configuration>
-					<environments>
-						<environment>
-							<os>win32</os>
-							<ws>win32</ws>
-							<arch>x86</arch>
-						</environment>
-						<environment>
-							<os>win32</os>
-							<ws>win32</ws>
-							<arch>x86_64</arch>
-						</environment>
-						<environment>
-							<os>linux</os>
-							<ws>gtk</ws>
-							<arch>x86</arch>
-						</environment>
-						<environment>
-							<os>linux</os>
-							<ws>gtk</ws>
-							<arch>x86_64</arch>
-						</environment>
-						<environment>
-							<os>macosx</os>
-							<ws>cocoa</ws>
-							<arch>x86_64</arch>
-						</environment>
-					</environments>
-				</configuration>
-			</plugin>
-		</plugins>
-	</build>
-
-</project> 
-=======
 <?xml version="1.0" encoding="UTF-8"?>
 <project xmlns="http://maven.apache.org/POM/4.0.0" xmlns:xsi="http://www.w3.org/2001/XMLSchema-instance" xsi:schemaLocation="http://maven.apache.org/POM/4.0.0 http://maven.apache.org/maven-v4_0_0.xsd">
 	<modelVersion>4.0.0</modelVersion>
@@ -123,5 +59,4 @@
 		</plugins>
 	</build>
 
-</project> 
->>>>>>> 3f4c1192
+</project> 