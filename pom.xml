<?xml version="1.0" encoding="UTF-8"?>
<project xmlns="http://maven.apache.org/POM/4.0.0" xmlns:xsi="http://www.w3.org/2001/XMLSchema-instance" xsi:schemaLocation="http://maven.apache.org/POM/4.0.0 http://maven.apache.org/xsd/maven-4.0.0.xsd">
  <modelVersion>4.0.0</modelVersion>
  <groupId>org.eclipse.paho</groupId>
  <artifactId>java-parent</artifactId>
  <version>0.0.1-SNAPSHOT</version>
  <packaging>pom</packaging>

  <name>Eclipse Paho MQTT-v5 client</name>
  <url>http://www.eclipse.org/paho</url>
	<description>
		The Paho project provides scalable open-source implementations of open and standard messaging protocols aimed at new, existing, and emerging applications for Machine to Machine (M2M) and Internet of Things (IoT).
	</description>

	<organization>
		<name>Eclipse Paho</name>
		<url>http://www.eclipse.org/paho</url>
	</organization>

	<licenses>
		<license>
			<name>Eclipse Public License - Version 1.0</name>
			<url>http://www.eclipse.org/org/documents/epl-v10.php</url>
		</license>
	</licenses>

	<scm>
		<url>http://git.eclipse.org/c/paho/org.eclipse.paho.mqtt.java.git</url>
		<connection>scm:git://git.eclipse.org/gitroot/paho/org.eclipse.paho.mqtt.java.git</connection>
	</scm>

	<distributionManagement>
		<repository>
			<id>repo.eclipse.org</id>
			<name>Paho Repository - Releases</name>
			<url>https://repo.eclipse.org/content/repositories/paho-releases/</url>
		</repository>
		<snapshotRepository>
			<id>repo.eclipse.org</id>
			<name>Paho Repository - Snapshots</name>
			<url>https://repo.eclipse.org/content/repositories/paho-snapshots/</url>
		</snapshotRepository>
	</distributionManagement>

<modules>
<<<<<<< HEAD
    <module>org.eclipse.paho.mqttv5.packet</module>
    <module>org.eclipse.paho.mqttv5.util</module>
=======
    <module>org.eclipse.paho.mqttv5.common</module>
>>>>>>> 1ffd2dba
  </modules>

  <properties>
  	<java.version>1.8</java.version>
  	<project.build.sourceEncoding>UTF-8</project.build.sourceEncoding>
  </properties>

</project><|MERGE_RESOLUTION|>--- conflicted
+++ resolved
@@ -43,12 +43,7 @@
 	</distributionManagement>
 
 <modules>
-<<<<<<< HEAD
-    <module>org.eclipse.paho.mqttv5.packet</module>
-    <module>org.eclipse.paho.mqttv5.util</module>
-=======
     <module>org.eclipse.paho.mqttv5.common</module>
->>>>>>> 1ffd2dba
   </modules>
 
   <properties>
