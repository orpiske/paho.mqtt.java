/*******************************************************************************
 * Copyright (c) 2009, 2014 IBM Corp.
 *
 * All rights reserved. This program and the accompanying materials
 * are made available under the terms of the Eclipse Public License v1.0
 * and Eclipse Distribution License v1.0 which accompany this distribution. 
 *
 * The Eclipse Public License is available at 
 *    http://www.eclipse.org/legal/epl-v10.html
 * and the Eclipse Distribution License is available at 
 *   http://www.eclipse.org/org/documents/edl-v10.php.
 *
 * Contributors:
 *    Dave Locke - initial API and implementation and/or initial documentation
 *    Ian Craggs - MQTT 3.1.1 support
 */
package org.eclipse.paho.client.mqttv3.internal.wire;

import java.io.ByteArrayInputStream;
import java.io.DataInputStream;
import java.io.IOException;

import org.eclipse.paho.client.mqttv3.MqttException;


/**
 * An on-the-wire representation of an MQTT SUBACK.
 */
public class MqttSuback extends MqttAck {
	private int[] grantedQos;	
	
	public MqttSuback(byte info, byte[] data) throws IOException {
		super(MqttWireMessage.MESSAGE_TYPE_SUBACK);
		ByteArrayInputStream bais = new ByteArrayInputStream(data);
		DataInputStream dis = new DataInputStream(bais);
		msgId = dis.readUnsignedShort();
		int index = 0;
		grantedQos = new int[data.length-2];
		int qos = dis.read();
		while (qos != -1) {
			grantedQos[index] = qos;
			index++;
			qos = dis.read();
		}
		dis.close();
	}
	
	protected byte[] getVariableHeader() throws MqttException {
		// Not needed, as the client never encodes a SUBACK
		return new byte[0];
	}

	public String toString() {
		StringBuffer sb = new StringBuffer();
		sb.append(super.toString()).append(" granted Qos");
		for (int i = 0; i < grantedQos.length; ++i) {
			sb.append(" ").append(grantedQos[i]);
		}
		return sb.toString();
	}
	
<<<<<<< HEAD
=======
	public int[] getGrantedQos() {
		return grantedQos;
	}
	
>>>>>>> ba340ad0
}<|MERGE_RESOLUTION|>--- conflicted
+++ resolved
@@ -59,11 +59,8 @@
 		return sb.toString();
 	}
 	
-<<<<<<< HEAD
-=======
 	public int[] getGrantedQos() {
 		return grantedQos;
 	}
 	
->>>>>>> ba340ad0
 }