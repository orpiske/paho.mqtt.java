/*******************************************************************************
 * Copyright (c) 2009, 2016 IBM Corp.
 *
 * All rights reserved. This program and the accompanying materials
 * are made available under the terms of the Eclipse Public License v1.0
 * and Eclipse Distribution License v1.0 which accompany this distribution.
 *
 * The Eclipse Public License is available at
 *    http://www.eclipse.org/legal/epl-v10.html
 * and the Eclipse Distribution License is available at
 *   http://www.eclipse.org/org/documents/edl-v10.php.
 *
 * Contributors:
 *    Dave Locke - initial API and implementation and/or initial documentation
 *    Ian Craggs - MQTT 3.1.1 support
 *    Ian Craggs - per subscription message handlers (bug 466579)
 *    Ian Craggs - ack control (bug 472172)
 *    James Sutton - Bug 459142 - WebSocket support for the Java client.
 *    James Sutton - Automatic Reconnect & Offline Buffering.
 */

package org.eclipse.paho.mqttv5.client;

import java.io.ByteArrayOutputStream;
import java.io.DataOutputStream;
import java.util.Hashtable;
import java.util.Properties;
import java.util.Timer;
import java.util.TimerTask;
import java.util.concurrent.Executors;
import java.util.concurrent.ScheduledExecutorService;

import javax.net.SocketFactory;
import org.eclipse.paho.mqttv5.client.internal.ClientComms;
import org.eclipse.paho.mqttv5.client.internal.ConnectActionListener;
import org.eclipse.paho.mqttv5.client.internal.DisconnectedMessageBuffer;
import org.eclipse.paho.mqttv5.client.internal.MqttConnectionState;
import org.eclipse.paho.mqttv5.client.internal.MqttSessionState;
import org.eclipse.paho.mqttv5.client.internal.NetworkModule;
import org.eclipse.paho.mqttv5.client.internal.NetworkModuleService;
import org.eclipse.paho.mqttv5.client.logging.Logger;
import org.eclipse.paho.mqttv5.client.logging.LoggerFactory;
import org.eclipse.paho.mqttv5.client.persist.MemoryPersistence;
import org.eclipse.paho.mqttv5.client.persist.MqttDefaultFilePersistence;
import org.eclipse.paho.mqttv5.client.util.Debug;
import org.eclipse.paho.mqttv5.common.ExceptionHelper;
import org.eclipse.paho.mqttv5.common.MqttException;
import org.eclipse.paho.mqttv5.common.MqttMessage;
import org.eclipse.paho.mqttv5.common.MqttPersistenceException;
import org.eclipse.paho.mqttv5.common.MqttSecurityException;
import org.eclipse.paho.mqttv5.common.MqttSubscription;
import org.eclipse.paho.mqttv5.common.packet.MqttAuth;
import org.eclipse.paho.mqttv5.common.packet.MqttDataTypes;
import org.eclipse.paho.mqttv5.common.packet.MqttDisconnect;
import org.eclipse.paho.mqttv5.common.packet.MqttProperties;
import org.eclipse.paho.mqttv5.common.packet.MqttPublish;
import org.eclipse.paho.mqttv5.common.packet.MqttReturnCode;
import org.eclipse.paho.mqttv5.common.packet.MqttSubscribe;
import org.eclipse.paho.mqttv5.common.packet.MqttUnsubscribe;
import org.eclipse.paho.mqttv5.common.util.MqttTopicValidator;

/**
 * Lightweight client for talking to an MQTT server using non-blocking methods
 * that allow an operation to run in the background.
 *
 * <p>
 * This class implements the non-blocking {@link IMqttAsyncClient} client
 * interface allowing applications to initiate MQTT actions and then carry on
 * working while the MQTT action completes on a background thread. This
 * implementation is compatible with all Java SE runtimes from 1.7 and up.
 * </p>
 * <p>
 * An application can connect to an MQTT server using:
 * </p>
 * <ul>
 * <li>A plain TCP socket
 * <li>A secure SSL/TLS socket
 * </ul>
 *
 * <p>
 * To enable messages to be delivered even across network and client restarts
 * messages need to be safely stored until the message has been delivered at the
 * requested quality of service. A pluggable persistence mechanism is provided
 * to store the messages.
 * </p>
 * <p>
 * By default {@link MqttDefaultFilePersistence} is used to store messages to a
 * file. If persistence is set to null then messages are stored in memory and
 * hence can be lost if the client, Java runtime or device shuts down.
 * </p>
 * <p>
 * If connecting with {@link MqttConnectionOptions#setCleanStart(boolean)} set
 * to true it is safe to use memory persistence as all state is cleared when a
 * client disconnects. If connecting with cleanStart set to false in order to
 * provide reliable message delivery then a persistent message store such as the
 * default one should be used.
 * </p>
 * <p>
 * The message store interface is pluggable. Different stores can be used by
 * implementing the {@link MqttClientPersistence} interface and passing it to
 * the clients constructor.
 * </p>
 *
 * TODO - Class docs taken from IMqttAsyncClient, review for v5 Enables an
 * application to communicate with an MQTT server using non-blocking methods.
 * <p>
 * It provides applications a simple programming interface to all features of
 * the MQTT version 3.1 specification including:
 * </p>
 * <ul>
 * <li>connect
 * <li>publish
 * <li>subscribe
 * <li>unsubscribe
 * <li>disconnect
 * </ul>
 * <p>
 * There are two styles of MQTT client, this one and {@link IMqttClient}.
 * </p>
 * <ul>
 * <li>IMqttAsyncClient provides a set of non-blocking methods that return
 * control to the invoking application after initial validation of parameters
 * and state. The main processing is performed in the background so as not to
 * block the application program's thread. This non- blocking approach is handy
 * when the application needs to carry on processing while the MQTT action takes
 * place. For instance connecting to an MQTT server can take time, using the
 * non-blocking connect method allows an application to display a busy indicator
 * while the connect action takes place in the background. Non blocking methods
 * are particularly useful in event oriented programs and graphical programs
 * where invoking methods that take time to complete on the the main or GUI
 * thread can cause problems. The non-blocking interface can also be used in
 * blocking form.</li>
 * <li>IMqttClient provides a set of methods that block and return control to
 * the application program once the MQTT action has completed. It is a thin
 * layer that sits on top of the IMqttAsyncClient implementation and is provided
 * mainly for compatibility with earlier versions of the MQTT client. In most
 * circumstances it is recommended to use IMqttAsyncClient based clients which
 * allow an application to mix both non-blocking and blocking calls.</li>
 * </ul>
 * <p>
 * An application is not restricted to using one style if an IMqttAsyncClient
 * based client is used as both blocking and non-blocking methods can be used in
 * the same application. If an IMqttClient based client is used then only
 * blocking methods are available to the application. For more details on the
 * blocking client see {@link IMqttClient}
 * </p>
 *
 * <p>
 * There are two forms of non-blocking method:
 * <ol>
 * <li>
 *
 * <pre>
 *     IMqttToken token = asyncClient.method(parms)
 * </pre>
 * <p>
 * In this form the method returns a token that can be used to track the
 * progress of the action (method). The method provides a waitForCompletion()
 * method that once invoked will block until the action completes. Once
 * completed there are method on the token that can be used to check if the
 * action completed successfully or not. For example to wait until a connect
 * completes:
 * </p>
 *
 * <pre>
 *      IMqttToken conToken;
 *   	conToken = asyncClient.client.connect(conToken);
 *     ... do some work...
 *   	conToken.waitForCompletion();
 * </pre>
 * <p>
 * To turn a method into a blocking invocation the following form can be used:
 * </p>
 *
 * <pre>
 * IMqttToken token;
 * token = asyncClient.method(parms).waitForCompletion();
 * </pre>
 *
 * </li>
 *
 * <li>
 *
 * <pre>
 *     IMqttToken token method(parms, Object userContext, IMqttActionListener callback)
 * </pre>
 * <p>
 * In this form a callback is registered with the method. The callback will be
 * notified when the action succeeds or fails. The callback is invoked on the
 * thread managed by the MQTT client so it is important that processing is
 * minimised in the callback. If not the operation of the MQTT client will be
 * inhibited. For example to be notified (called back) when a connect completes:
 * </p>
 *
 * <pre>
 *     	IMqttToken conToken;
 *	    conToken = asyncClient.connect("some context",new new MqttAsyncActionListener() {
 *			public void onSuccess(IMqttToken asyncActionToken) {
 *				log("Connected");
 *			}
 *
 *			public void onFailure(IMqttToken asyncActionToken, Throwable exception) {
 *				log ("connect failed" +exception);
 *			}
 *		  });
 * </pre>
 * <p>
 * An optional context object can be passed into the method which will then be
 * made available in the callback. The context is stored by the MQTT client) in
 * the token which is then returned to the invoker. The token is provided to the
 * callback methods where the context can then be accessed.
 * </p>
 * </li>
 * </ol>
 * <p>
 * To understand when the delivery of a message is complete either of the two
 * methods above can be used to either wait on or be notified when the publish
 * completes. An alternative is to use the
 * {@link MqttCallback#deliveryComplete(IMqttDeliveryToken)} method which will
 * also be notified when a message has been delivered to the requested quality
 * of service.
 * </p>
 *
 * @see IMqttAsyncClient
 */
public class MqttAsyncClient implements MqttClientInterface, IMqttAsyncClient {
	private static final String CLASS_NAME = MqttAsyncClient.class.getName();
	private static final Logger log = LoggerFactory.getLogger(LoggerFactory.MQTT_CLIENT_MSG_CAT, CLASS_NAME);

	private static final long QUIESCE_TIMEOUT = 30000; // ms
	private static final long DISCONNECT_TIMEOUT = 10000; // ms
	private static final char MIN_HIGH_SURROGATE = '\uD800';
	private static final char MAX_HIGH_SURROGATE = '\uDBFF';
	// private String clientId;
	private String serverURI;
	protected ClientComms comms;
	private Hashtable<String, MqttTopic> topics;
	private MqttClientPersistence persistence;
	private MqttCallback mqttCallback;
	private MqttConnectionOptions connOpts;
	private Object userContext;
	private Timer reconnectTimer; // Automatic reconnect timer
	private static int reconnectDelay = 1000; // Reconnect delay, starts at 1
												// second
	private boolean reconnecting = false;
	private static Object clientLock = new Object(); // Simple lock

	// Variables that exist within the life of an MQTT session
	private MqttSessionState mqttSession = new MqttSessionState();

	// Variables that exist within the life of an MQTT connection.
	private MqttConnectionState mqttConnection = new MqttConnectionState(); 
	
	private ScheduledExecutorService executorService;
	private MqttPingSender pingSender;

	/**
	 * Create an MqttAsyncClient that is used to communicate with an MQTT server.
	 * <p>
	 * The address of a server can be specified on the constructor. Alternatively a
	 * list containing one or more servers can be specified using the
	 * {@link MqttConnectionOptions#setServerURIs(String[]) setServerURIs} method on
	 * MqttConnectOptions.
	 *
	 * <p>
	 * The <code>serverURI</code> parameter is typically used with the the
	 * <code>clientId</code> parameter to form a key. The key is used to store and
	 * reference messages while they are being delivered. Hence the serverURI
	 * specified on the constructor must still be specified even if a list of
	 * servers is specified on an MqttConnectOptions object. The serverURI on the
	 * constructor must remain the same across restarts of the client for delivery
	 * of messages to be maintained from a given client to a given server or set of
	 * servers.
	 *
	 * <p>
	 * The address of the server to connect to is specified as a URI. Two types of
	 * connection are supported <code>tcp://</code> for a TCP connection and
	 * <code>ssl://</code> for a TCP connection secured by SSL/TLS. For example:
	 * </p>
	 * <ul>
	 * <li><code>tcp://localhost:1883</code></li>
	 * <li><code>ssl://localhost:8883</code></li>
	 * </ul>
	 * <p>
	 * If the port is not specified, it will default to 1883 for
	 * <code>tcp://</code>" URIs, and 8883 for <code>ssl://</code> URIs.
	 * </p>
	 *
	 * <p>
	 * A client identifier <code>clientId</code> must be specified and be less that
	 * 65535 characters. It must be unique across all clients connecting to the same
	 * server. The clientId is used by the server to store data related to the
	 * client, hence it is important that the clientId remain the same when
	 * connecting to a server if durable subscriptions or reliable messaging are
	 * required.
	 * <p>
	 * A convenience method is provided to generate a random client id that should
	 * satisfy this criteria - {@link MqttConnectionOptions#generateClientId()}. As
	 * the client identifier is used by the server to identify a client when it
	 * reconnects, the client must use the same identifier between connections if
	 * durable subscriptions or reliable delivery of messages is required.
	 * </p>
	 * <p>
	 * In Java SE, SSL can be configured in one of several ways, which the client
	 * will use in the following order:
	 * </p>
	 * <ul>
	 * <li><strong>Supplying an <code>SSLSocketFactory</code></strong> -
	 * applications can use
	 * {@link MqttConnectionOptions#setSocketFactory(SocketFactory)} to supply a
	 * factory with the appropriate SSL settings.</li>
	 * <li><strong>SSL Properties</strong> - applications can supply SSL settings as
	 * a simple Java Properties using
	 * {@link MqttConnectionOptions#setSSLProperties(Properties)}.</li>
	 * <li><strong>Use JVM settings</strong> - There are a number of standard Java
	 * system properties that can be used to configure key and trust stores.</li>
	 * </ul>
	 *
	 * <p>
	 * In Java ME, the platform settings are used for SSL connections.
	 * </p>
	 *
	 * <p>
	 * An instance of the default persistence mechanism
	 * {@link MqttDefaultFilePersistence} is used by the client. To specify a
	 * different persistence mechanism or to turn off persistence, use the
	 * {@link #MqttAsyncClient(String, String, MqttClientPersistence)} constructor.
	 *
	 * @param serverURI
	 *            the address of the server to connect to, specified as a URI. Can
	 *            be overridden using
	 *            {@link MqttConnectionOptions#setServerURIs(String[])}
	 * @param clientId
	 *            a client identifier that is unique on the server being connected
	 *            to
	 * @throws IllegalArgumentException
	 *             if the URI does not start with "tcp://", "ssl://" or "local://".
	 * @throws IllegalArgumentException
	 *             if the clientId is null or is greater than 65535 characters in
	 *             length
	 * @throws MqttException
	 *             if any other problem was encountered
	 */
	public MqttAsyncClient(String serverURI, String clientId) throws MqttException {
		this(serverURI, clientId, new MqttDefaultFilePersistence());
	}

	/**
	 * Create an MqttAsyncClient that is used to communicate with an MQTT server.
	 * <p>
	 * The address of a server can be specified on the constructor. Alternatively a
	 * list containing one or more servers can be specified using the
	 * {@link MqttConnectionOptions#setServerURIs(String[]) setServerURIs} method on
	 * MqttConnectOptions.
	 *
	 * <p>
	 * The <code>serverURI</code> parameter is typically used with the the
	 * <code>clientId</code> parameter to form a key. The key is used to store and
	 * reference messages while they are being delivered. Hence the serverURI
	 * specified on the constructor must still be specified even if a list of
	 * servers is specified on an MqttConnectOptions object. The serverURI on the
	 * constructor must remain the same across restarts of the client for delivery
	 * of messages to be maintained from a given client to a given server or set of
	 * servers.
	 *
	 * <p>
	 * The address of the server to connect to is specified as a URI. Two types of
	 * connection are supported <code>tcp://</code> for a TCP connection and
	 * <code>ssl://</code> for a TCP connection secured by SSL/TLS. For example:
	 * </p>
	 * <ul>
	 * <li><code>tcp://localhost:1883</code></li>
	 * <li><code>ssl://localhost:8883</code></li>
	 * </ul>
	 * <p>
	 * If the port is not specified, it will default to 1883 for
	 * <code>tcp://</code>" URIs, and 8883 for <code>ssl://</code> URIs.
	 * </p>
	 *
	 * <p>
	 * A client identifier <code>clientId</code> must be specified and be less that
	 * 65535 characters. It must be unique across all clients connecting to the same
	 * server. The clientId is used by the server to store data related to the
	 * client, hence it is important that the clientId remain the same when
	 * connecting to a server if durable subscriptions or reliable messaging are
	 * required.
	 * <p>
	 * A convenience method is provided to generate a random client id that should
	 * satisfy this criteria - {@link MqttConnectionOptions#generateClientId()}. As
	 * the client identifier is used by the server to identify a client when it
	 * reconnects, the client must use the same identifier between connections if
	 * durable subscriptions or reliable delivery of messages is required.
	 * </p>
	 * <p>
	 * In Java SE, SSL can be configured in one of several ways, which the client
	 * will use in the following order:
	 * </p>
	 * <ul>
	 * <li><strong>Supplying an <code>SSLSocketFactory</code></strong> -
	 * applications can use
	 * {@link MqttConnectionOptions#setSocketFactory(SocketFactory)} to supply a
	 * factory with the appropriate SSL settings.</li>
	 * <li><strong>SSL Properties</strong> - applications can supply SSL settings as
	 * a simple Java Properties using
	 * {@link MqttConnectionOptions#setSSLProperties(Properties)}.</li>
	 * <li><strong>Use JVM settings</strong> - There are a number of standard Java
	 * system properties that can be used to configure key and trust stores.</li>
	 * </ul>
	 *
	 * <p>
	 * In Java ME, the platform settings are used for SSL connections.
	 * </p>
	 * <p>
	 * A persistence mechanism is used to enable reliable messaging. For messages
	 * sent at qualities of service (QoS) 1 or 2 to be reliably delivered, messages
	 * must be stored (on both the client and server) until the delivery of the
	 * message is complete. If messages are not safely stored when being delivered
	 * then a failure in the client or server can result in lost messages. A
	 * pluggable persistence mechanism is supported via the
	 * {@link MqttClientPersistence} interface. An implementer of this interface
	 * that safely stores messages must be specified in order for delivery of
	 * messages to be reliable. In addition
	 * {@link MqttConnectionOptions#setCleanStart(boolean)} must be set to false. In
	 * the event that only QoS 0 messages are sent or received or cleanStart is set
	 * to true then a safe store is not needed.
	 * </p>
	 * <p>
	 * An implementation of file-based persistence is provided in class
	 * {@link MqttDefaultFilePersistence} which will work in all Java SE based
	 * systems. If no persistence is needed, the persistence parameter can be
	 * explicitly set to <code>null</code>.
	 * </p>
	 *
	 * @param serverURI
	 *            the address of the server to connect to, specified as a URI. Can
	 *            be overridden using
	 *            {@link MqttConnectionOptions#setServerURIs(String[])}
	 * @param clientId
	 *            a client identifier that is unique on the server being connected
	 *            to
	 * @param persistence
	 *            the persistence class to use to store in-flight message. If null
	 *            then the default persistence mechanism is used
	 * @throws MqttException
	 *             if any other problem was encountered
	 */
	public MqttAsyncClient(String serverURI, String clientId, MqttClientPersistence persistence) throws MqttException {
		this(serverURI, clientId, persistence, null, null);
	}

	/**
	 * Create an MqttAsyncClient that is used to communicate with an MQTT server.
	 * <p>
	 * The address of a server can be specified on the constructor. Alternatively a
	 * list containing one or more servers can be specified using the
	 * {@link MqttConnectionOptions#setServerURIs(String[]) setServerURIs} method on
	 * MqttConnectOptions.
	 *
	 * <p>
	 * The <code>serverURI</code> parameter is typically used with the the
	 * <code>clientId</code> parameter to form a key. The key is used to store and
	 * reference messages while they are being delivered. Hence the serverURI
	 * specified on the constructor must still be specified even if a list of
	 * servers is specified on an MqttConnectOptions object. The serverURI on the
	 * constructor must remain the same across restarts of the client for delivery
	 * of messages to be maintained from a given client to a given server or set of
	 * servers.
	 *
	 * <p>
	 * The address of the server to connect to is specified as a URI. Two types of
	 * connection are supported <code>tcp://</code> for a TCP connection and
	 * <code>ssl://</code> for a TCP connection secured by SSL/TLS. For example:
	 * </p>
	 * <ul>
	 * <li><code>tcp://localhost:1883</code></li>
	 * <li><code>ssl://localhost:8883</code></li>
	 * </ul>
	 * <p>
	 * If the port is not specified, it will default to 1883 for
	 * <code>tcp://</code>" URIs, and 8883 for <code>ssl://</code> URIs.
	 * </p>
	 *
	 * <p>
	 * A client identifier <code>clientId</code> must be specified and be less that
	 * 65535 characters. It must be unique across all clients connecting to the same
	 * server. The clientId is used by the server to store data related to the
	 * client, hence it is important that the clientId remain the same when
	 * connecting to a server if durable subscriptions or reliable messaging are
	 * required.
	 * <p>
	 * A convenience method is provided to generate a random client id that should
	 * satisfy this criteria - {@link MqttConnectionOptions#generateClientId()}. As
	 * the client identifier is used by the server to identify a client when it
	 * reconnects, the client must use the same identifier between connections if
	 * durable subscriptions or reliable delivery of messages is required.
	 * </p>
	 * <p>
	 * In Java SE, SSL can be configured in one of several ways, which the client
	 * will use in the following order:
	 * </p>
	 * <ul>
	 * <li><strong>Supplying an <code>SSLSocketFactory</code></strong> -
	 * applications can use
	 * {@link MqttConnectionOptions#setSocketFactory(SocketFactory)} to supply a
	 * factory with the appropriate SSL settings.</li>
	 * <li><strong>SSL Properties</strong> - applications can supply SSL settings as
	 * a simple Java Properties using
	 * {@link MqttConnectionOptions#setSSLProperties(Properties)}.</li>
	 * <li><strong>Use JVM settings</strong> - There are a number of standard Java
	 * system properties that can be used to configure key and trust stores.</li>
	 * </ul>
	 *
	 * <p>
	 * In Java ME, the platform settings are used for SSL connections.
	 * </p>
	 * <p>
	 * A persistence mechanism is used to enable reliable messaging. For messages
	 * sent at qualities of service (QoS) 1 or 2 to be reliably delivered, messages
	 * must be stored (on both the client and server) until the delivery of the
	 * message is complete. If messages are not safely stored when being delivered
	 * then a failure in the client or server can result in lost messages. A
	 * pluggable persistence mechanism is supported via the
	 * {@link MqttClientPersistence} interface. An implementer of this interface
	 * that safely stores messages must be specified in order for delivery of
	 * messages to be reliable. In addition
	 * {@link MqttConnectionOptions#setCleanStart(boolean)} must be set to false. In
	 * the event that only QoS 0 messages are sent or received or cleanStart is set
	 * to true then a safe store is not needed.
	 * </p>
	 * <p>
	 * An implementation of file-based persistence is provided in class
	 * {@link MqttDefaultFilePersistence} which will work in all Java SE based
	 * systems. If no persistence is needed, the persistence parameter can be
	 * explicitly set to <code>null</code>.
	 * </p>
	 *
	 * @param serverURI
	 *            the address of the server to connect to, specified as a URI. Can
	 *            be overridden using
	 *            {@link MqttConnectionOptions#setServerURIs(String[])}
	 * @param clientId
	 *            a client identifier that is unique on the server being connected
	 *            to
	 * @param persistence
	 *            the persistence class to use to store in-flight message. If null
	 *            then the default persistence mechanism is used
	 * @param pingSender
	 *            the {@link MqttPingSender} Implementation to handle timing and
	 *            sending Ping messages to the server.
	 * @param executorService
	 *            used for managing threads. If null then a newScheduledThreadPool
	 *            is used.
	 * @throws IllegalArgumentException
	 *             if the URI does not start with "tcp://", "ssl://" or "local://"
	 * @throws IllegalArgumentException
	 *             if the clientId is null or is greater than 65535 characters in
	 *             length
	 * @throws MqttException
	 *             if any other problem was encountered
	 */
	public MqttAsyncClient(String serverURI, String clientId, MqttClientPersistence persistence,
			MqttPingSender pingSender, ScheduledExecutorService executorService) throws MqttException {
		final String methodName = "MqttAsyncClient";

		log.setResourceName(clientId);

		if (clientId != null) {
			// Verify that the client ID is not too long
			// Encode it ourselves to check
			ByteArrayOutputStream baos = new ByteArrayOutputStream();
			DataOutputStream dos = new DataOutputStream(baos);
			MqttDataTypes.encodeUTF8(dos, clientId);
			// Remove the two size bytes.
			if (dos.size() - 2 > 65535) {
				throw new IllegalArgumentException("ClientId longer than 65535 characters");
			}

		} else {
			clientId = "";
		}

		NetworkModuleService.validateURI(serverURI);

		this.serverURI = serverURI;
		this.mqttSession.setClientId(clientId);

		this.persistence = persistence;
		if (this.persistence == null) {
			this.persistence = new MemoryPersistence();
		}

		this.executorService = executorService;
		if (this.executorService == null) {
			this.executorService = Executors.newScheduledThreadPool(10);
		}

		this.pingSender = pingSender;
		if (this.pingSender == null) {
			this.pingSender = new TimerPingSender(this.executorService);
		}

		// @TRACE 101=<init> ClientID={0} ServerURI={1} PersistenceType={2}
		log.fine(CLASS_NAME, methodName, "101", new Object[] { clientId, serverURI, persistence });

		this.persistence.open(clientId);
		this.comms = new ClientComms(this, this.persistence, this.pingSender, this.executorService, this.mqttSession,
				this.mqttConnection);
		this.persistence.close();
		this.topics = new Hashtable<String, MqttTopic>();

	}

	/**
	 * @param ch
	 *            the character to check.
	 * @return returns 'true' if the character is a high-surrogate code unit
	 */
	protected static boolean Character_isHighSurrogate(char ch) {
		return (ch >= MIN_HIGH_SURROGATE) && (ch <= MAX_HIGH_SURROGATE);
	}

	/**
	 * Factory method to create an array of network modules, one for each of the
	 * supplied URIs
	 *
	 * @param address
	 *            the URI for the server.
	 * @param options
	 *            the {@link MqttConnectionOptions} for the connection.
	 * @return a network module appropriate to the specified address.
	 * @throws MqttException
	 *             if an exception occurs creating the network Modules
	 * @throws MqttSecurityException
	 *             if an issue occurs creating an SSL / TLS Socket
	 */
	protected NetworkModule[] createNetworkModules(String address, MqttConnectionOptions options)
			throws MqttException, MqttSecurityException {
		final String methodName = "createNetworkModules";
		// @TRACE 116=URI={0}
		log.fine(CLASS_NAME, methodName, "116", new Object[] { address });

		NetworkModule[] networkModules = null;
		String[] serverURIs = options.getServerURIs();
		String[] array = null;
		if (serverURIs == null) {
			array = new String[] { address };
		} else if (serverURIs.length == 0) {
			array = new String[] { address };
		} else {
			array = serverURIs;
		}

		networkModules = new NetworkModule[array.length];
		for (int i = 0; i < array.length; i++) {
			networkModules[i] = createNetworkModule(array[i], options);
		}

		log.fine(CLASS_NAME, methodName, "108");
		return networkModules;
	}

	/**
	 * Factory method to create the correct network module, based on the supplied
	 * address URI.
	 *
	 * @param address
	 *            the URI for the server.
	 * @param options
	 *            Connect options
	 * @return a network module appropriate to the specified address.
	 */
	private NetworkModule createNetworkModule(String address, MqttConnectionOptions options)
			throws MqttException, MqttSecurityException {
		final String methodName = "createNetworkModule";
		// @TRACE 115=URI={0}
		log.fine(CLASS_NAME, methodName, "115", new Object[] { address });

<<<<<<< HEAD
		NetworkModule netModule = NetworkModuleService.createInstance(address, options, mqttSession.getClientId());
=======
		NetworkModule netModule;
		SocketFactory factory = options.getSocketFactory();

		MqttConnectionOptions.UriType serverURIType = MqttConnectionOptions.validateURI(address);

		URI uri;
		try {
			uri = new URI(address);
			// If the returned uri contains no host and the address contains underscores,
			// then it's likely that Java did not parse the URI
			if (uri.getHost() == null && address.contains("_")) {
				try {
					final Field hostField = URI.class.getDeclaredField("host");
					hostField.setAccessible(true);
					// Get everything after the scheme://
					String shortAddress = address.substring(uri.getScheme().length() + 3);
					hostField.set(uri, getHostName(shortAddress));

				} catch (NoSuchFieldException | SecurityException | IllegalArgumentException
						| IllegalAccessException e) {
					throw ExceptionHelper.createMqttException(e.getCause());
				}

			}
		} catch (URISyntaxException e) {
			throw new IllegalArgumentException("Malformed URI: " + address + ", " + e.getMessage());
		}

		String host = uri.getHost();
		int port = uri.getPort(); // -1 if not defined

		switch (serverURIType) {
		case TCP:
			if (port == -1) {
				port = 1883;
			}
			if (factory == null) {
				factory = SocketFactory.getDefault();
			} else if (factory instanceof SSLSocketFactory) {
				throw ExceptionHelper.createMqttException(MqttClientException.REASON_CODE_SOCKET_FACTORY_MISMATCH);
			}
			netModule = new TCPNetworkModule(factory, host, port, this.mqttSession.getClientId());
			((TCPNetworkModule) netModule).setConnectTimeout(options.getConnectionTimeout());
			break;
		case SSL:
			if (port == -1) {
				port = 8883;
			}
			SSLSocketFactoryFactory factoryFactory = null;
			if (factory == null) {
				// try {
				factoryFactory = new SSLSocketFactoryFactory();
				Properties sslClientProps = options.getSSLProperties();
				if (null != sslClientProps)
					factoryFactory.initialize(sslClientProps, null);
				factory = factoryFactory.createSocketFactory(null);
				// }
				// catch (MqttDirectException ex) {
				// throw ExceptionHelper.createMqttException(ex.getCause());
				// }
			} else if ((factory instanceof SSLSocketFactory) == false) {
				throw ExceptionHelper.createMqttException(MqttClientException.REASON_CODE_SOCKET_FACTORY_MISMATCH);
			}

			// Create the network module...
			netModule = new SSLNetworkModule((SSLSocketFactory) factory, host, port, this.mqttSession.getClientId());
			((SSLNetworkModule) netModule).setSSLhandshakeTimeout(options.getConnectionTimeout());
			((SSLNetworkModule) netModule).setSSLHostnameVerifier(options.getSSLHostnameVerifier());
			((SSLNetworkModule) netModule)
					.setHttpsHostnameVerificationEnabled(options.isHttpsHostnameVerificationEnabled());
			// Ciphers suites need to be set, if they are available
			if (factoryFactory != null) {
				String[] enabledCiphers = factoryFactory.getEnabledCipherSuites(null);
				if (enabledCiphers != null) {
					((SSLNetworkModule) netModule).setEnabledCiphers(enabledCiphers);
				}
			}
			break;
		case WS:
			if (port == -1) {
				port = 80;
			}
			if (factory == null) {
				factory = SocketFactory.getDefault();
			} else if (factory instanceof SSLSocketFactory) {
				throw ExceptionHelper.createMqttException(MqttClientException.REASON_CODE_SOCKET_FACTORY_MISMATCH);
			}
			netModule = new WebSocketNetworkModule(factory, address, host, port, this.mqttSession.getClientId());
			((WebSocketNetworkModule) netModule).setConnectTimeout(options.getConnectionTimeout());
			((WebSocketNetworkModule) netModule).setCustomWebSocketHeaders(options.getCustomWebSocketHeaders());
			break;
		case WSS:
			if (port == -1) {
				port = 443;
			}
			SSLSocketFactoryFactory wSSFactoryFactory = null;
			if (factory == null) {
				wSSFactoryFactory = new SSLSocketFactoryFactory();
				Properties sslClientProps = options.getSSLProperties();
				if (null != sslClientProps)
					wSSFactoryFactory.initialize(sslClientProps, null);
				factory = wSSFactoryFactory.createSocketFactory(null);

			} else if ((factory instanceof SSLSocketFactory) == false) {
				throw ExceptionHelper.createMqttException(MqttClientException.REASON_CODE_SOCKET_FACTORY_MISMATCH);
			}

			// Create the network module...
			netModule = new WebSocketSecureNetworkModule((SSLSocketFactory) factory, address, host, port,
					this.mqttSession.getClientId());
			((WebSocketSecureNetworkModule) netModule).setSSLhandshakeTimeout(options.getConnectionTimeout());
			((WebSocketSecureNetworkModule) netModule).setCustomWebSocketHeaders(options.getCustomWebSocketHeaders());
			// Ciphers suites need to be set, if they are available
			if (wSSFactoryFactory != null) {
				String[] enabledCiphers = wSSFactoryFactory.getEnabledCipherSuites(null);
				if (enabledCiphers != null) {
					((SSLNetworkModule) netModule).setEnabledCiphers(enabledCiphers);
				}
			}
			break;
		default:
			// This shouldn't happen, as long as validateURI() has been called.
			log.fine(CLASS_NAME, methodName, "119", new Object[] { address });
			netModule = null;
		}
>>>>>>> d669d22e
		return netModule;
	}

	private String getHostName(String uri) {
		int portIndex = uri.indexOf(':');
		if (portIndex == -1) {
			portIndex = uri.indexOf('/');
		}
		if (portIndex == -1) {
			portIndex = uri.length();
		}
		return uri.substring(0, portIndex);
	}

	/*
	 * (non-Javadoc)
	 * 
	 * @see
	 * org.eclipse.paho.mqttv5.client.IMqttAsyncClient#connect(java.lang.Object,
	 * org.eclipse.paho.mqttv5.client.MqttActionListener)
	 */
	@Override
	public IMqttToken connect(Object userContext, MqttActionListener callback)
			throws MqttException, MqttSecurityException {
		return this.connect(new MqttConnectionOptions(), userContext, callback);
	}

	/*
	 * (non-Javadoc)
	 * 
	 * @see org.eclipse.paho.mqttv5.client.IMqttAsyncClient#connect()
	 */
	@Override
	public IMqttToken connect() throws MqttException, MqttSecurityException {
		return this.connect(null, null);
	}

	/*
	 * (non-Javadoc)
	 * 
	 * @see
	 * org.eclipse.paho.mqttv5.client.IMqttAsyncClient#connect(org.eclipse.paho.
	 * mqttv5.client.MqttConnectionOptions)
	 */
	@Override
	public IMqttToken connect(MqttConnectionOptions options) throws MqttException, MqttSecurityException {
		return this.connect(options, null, null);
	}

	/*
	 * (non-Javadoc)
	 * 
	 * @see
	 * org.eclipse.paho.mqttv5.client.IMqttAsyncClient#connect(org.eclipse.paho.
	 * mqttv5.client.MqttConnectionOptions, java.lang.Object,
	 * org.eclipse.paho.mqttv5.client.MqttActionListener)
	 */
	@Override
	public IMqttToken connect(MqttConnectionOptions options, Object userContext, MqttActionListener callback)
			throws MqttException, MqttSecurityException {
		final String methodName = "connect";
		if (comms.isConnected()) {
			throw ExceptionHelper.createMqttException(MqttClientException.REASON_CODE_CLIENT_CONNECTED);
		}
		if (comms.isConnecting()) {
			throw new MqttException(MqttClientException.REASON_CODE_CONNECT_IN_PROGRESS);
		}
		if (comms.isDisconnecting()) {
			throw new MqttException(MqttClientException.REASON_CODE_CLIENT_DISCONNECTING);
		}
		if (comms.isClosed()) {
			throw new MqttException(MqttClientException.REASON_CODE_CLIENT_CLOSED);
		}
		if (options == null) {
			options = new MqttConnectionOptions();
		}
		this.connOpts = options;
		this.userContext = userContext;
		final boolean automaticReconnect = options.isAutomaticReconnect();

		// @TRACE 103=cleanStart={0} connectionTimeout={1} TimekeepAlive={2}
		// userName={3} password={4} will={5} userContext={6} callback={7}
		log.fine(CLASS_NAME, methodName, "103",
				new Object[] { Boolean.valueOf(options.isCleanStart()), new Integer(options.getConnectionTimeout()),
						new Integer(options.getKeepAliveInterval()), options.getUserName(),
						((null == options.getPassword()) ? "[null]" : "[notnull]"),
						((null == options.getWillMessage()) ? "[null]" : "[notnull]"), userContext, callback });
		comms.setNetworkModules(createNetworkModules(serverURI, options));
		comms.setReconnectCallback(new MqttReconnectCallback(automaticReconnect));

		// Insert our own callback to iterate through the URIs till the connect
		// succeeds
		MqttToken userToken = new MqttToken(getClientId());
		ConnectActionListener connectActionListener = new ConnectActionListener(this, persistence, comms, options,
				userToken, userContext, callback, reconnecting, mqttSession, mqttConnection);
		userToken.setActionCallback(connectActionListener);
		userToken.setUserContext(this);

		this.mqttConnection.setSendReasonMessages(this.connOpts.isSendReasonMessages());

		// If we are using the MqttCallbackExtended, set it on the
		// connectActionListener
		if (this.mqttCallback instanceof MqttCallback) {
			connectActionListener.setMqttCallbackExtended((MqttCallback) this.mqttCallback);
		}

		if (this.connOpts.isCleanStart()) {
			this.mqttSession.clearSessionState();
		}
		this.mqttConnection.clearConnectionState();

		this.mqttConnection.setIncomingTopicAliasMax(this.connOpts.getTopicAliasMaximum());

		comms.setNetworkModuleIndex(0);
		connectActionListener.connect();

		return userToken;
	}

	/*
	 * (non-Javadoc)
	 * 
	 * @see
	 * org.eclipse.paho.mqttv5.client.IMqttAsyncClient#disconnect(java.lang.Object,
	 * org.eclipse.paho.mqttv5.client.MqttActionListener)
	 */
	@Override
	public IMqttToken disconnect(Object userContext, MqttActionListener callback) throws MqttException {
		return this.disconnect(QUIESCE_TIMEOUT, userContext, callback, MqttReturnCode.RETURN_CODE_SUCCESS,
				new MqttProperties());
	}

	/*
	 * (non-Javadoc)
	 * 
	 * @see org.eclipse.paho.mqttv5.client.IMqttAsyncClient#disconnect()
	 */
	@Override
	public IMqttToken disconnect() throws MqttException {
		return this.disconnect(null, null);
	}

	/*
	 * (non-Javadoc)
	 * 
	 * @see org.eclipse.paho.mqttv5.client.IMqttAsyncClient#disconnect(long)
	 */
	@Override
	public IMqttToken disconnect(long quiesceTimeout) throws MqttException {
		return this.disconnect(quiesceTimeout, null, null, MqttReturnCode.RETURN_CODE_SUCCESS, new MqttProperties());
	}

	/*
	 * (non-Javadoc)
	 * 
	 * @see org.eclipse.paho.mqttv5.client.IMqttAsyncClient#disconnect(long,
	 * java.lang.Object, org.eclipse.paho.mqttv5.client.MqttActionListener, int,
	 * org.eclipse.paho.mqttv5.common.packet.MqttProperties)
	 */
	@Override
	public IMqttToken disconnect(long quiesceTimeout, Object userContext, MqttActionListener callback, int reasonCode,
			MqttProperties disconnectProperties) throws MqttException {
		final String methodName = "disconnect";
		// @TRACE 104=> quiesceTimeout={0} userContext={1} callback={2}
		log.fine(CLASS_NAME, methodName, "104", new Object[] { new Long(quiesceTimeout), userContext, callback });

		MqttToken token = new MqttToken(getClientId());
		token.setActionCallback(callback);
		token.setUserContext(userContext);

		MqttDisconnect disconnect = new MqttDisconnect(reasonCode, disconnectProperties);

		try {
			comms.disconnect(disconnect, quiesceTimeout, token);
		} catch (MqttException ex) {
			// @TRACE 105=< exception
			log.fine(CLASS_NAME, methodName, "105", null, ex);
			throw ex;
		}
		// @TRACE 108=<
		log.fine(CLASS_NAME, methodName, "108");

		return token;
	}

	/*
	 * (non-Javadoc)
	 * 
	 * @see org.eclipse.paho.mqttv5.client.IMqttAsyncClient#disconnectForcibly()
	 */
	@Override
	public void disconnectForcibly() throws MqttException {
		disconnectForcibly(QUIESCE_TIMEOUT, DISCONNECT_TIMEOUT, MqttReturnCode.RETURN_CODE_SUCCESS,
				new MqttProperties());
	}

	/*
	 * (non-Javadoc)
	 * 
	 * @see org.eclipse.paho.mqttv5.client.IMqttAsyncClient#disconnectForcibly(long)
	 */
	@Override
	public void disconnectForcibly(long disconnectTimeout) throws MqttException {
		disconnectForcibly(QUIESCE_TIMEOUT, disconnectTimeout, MqttReturnCode.RETURN_CODE_SUCCESS,
				new MqttProperties());
	}

	/*
	 * (non-Javadoc)
	 * 
	 * @see org.eclipse.paho.mqttv5.client.IMqttAsyncClient#disconnectForcibly(long,
	 * long, int, org.eclipse.paho.mqttv5.common.packet.MqttProperties)
	 */
	@Override
	public void disconnectForcibly(long quiesceTimeout, long disconnectTimeout, int reasonCode,
			MqttProperties disconnectProperties) throws MqttException {
		comms.disconnectForcibly(quiesceTimeout, disconnectTimeout, reasonCode, disconnectProperties);
	}

	/*
	 * (non-Javadoc)
	 * 
	 * @see org.eclipse.paho.mqttv5.client.IMqttAsyncClient#disconnectForcibly(long,
	 * long, boolean)
	 */
	@Override
	public void disconnectForcibly(long quiesceTimeout, long disconnectTimeout, boolean sendDisconnectPacket)
			throws MqttException {
		comms.disconnectForcibly(quiesceTimeout, disconnectTimeout, sendDisconnectPacket,
				MqttReturnCode.RETURN_CODE_SUCCESS, new MqttProperties());
	}

	/*
	 * (non-Javadoc)
	 * 
	 * @see org.eclipse.paho.mqttv5.client.IMqttAsyncClient#isConnected()
	 */
	@Override
	public boolean isConnected() {
		return comms.isConnected();
	}

	/*
	 * (non-Javadoc)
	 * 
	 * @see org.eclipse.paho.mqttv5.client.IMqttAsyncClient#getClientId()
	 */
	@Override
	public String getClientId() {
		return this.mqttSession.getClientId();
	}

	/*
	 * (non-Javadoc)
	 * 
	 * @see
	 * org.eclipse.paho.mqttv5.client.IMqttAsyncClient#setClientId(java.lang.String)
	 */
	@Override
	public void setClientId(String clientId) {
		this.mqttSession.setClientId(clientId);
	}

	/*
	 * (non-Javadoc)
	 * 
	 * @see org.eclipse.paho.mqttv5.client.IMqttAsyncClient#getServerURI()
	 */
	@Override
	public String getServerURI() {
		return serverURI;
	}

	/*
	 * (non-Javadoc)
	 * 
	 * @see org.eclipse.paho.mqttv5.client.IMqttAsyncClient#getCurrentServerURI()
	 */
	@Override
	public String getCurrentServerURI() {
		return comms.getNetworkModules()[comms.getNetworkModuleIndex()].getServerURI();
	}

	/**
	 * Get a topic object which can be used to publish messages.
	 * <p>
	 * There are two alternative methods that should be used in preference to this
	 * one when publishing a message:
	 * </p>
	 * <ul>
	 * <li>{@link MqttAsyncClient#publish(String, MqttMessage)} to publish a message
	 * in a non-blocking manner or</li>
	 * <li>{@link MqttLegacyBlockingClient#publish(String, MqttMessage)} to publish
	 * a message in a blocking manner</li>
	 * </ul>
	 * <p>
	 * When you build an application, the design of the topic tree should take into
	 * account the following principles of topic name syntax and semantics:
	 * </p>
	 *
	 * <ul>
	 * <li>A topic must be at least one character long.</li>
	 * <li>Topic names are case sensitive. For example, <em>ACCOUNTS</em> and
	 * <em>Accounts</em> are two different topics.</li>
	 * <li>Topic names can include the space character. For example, <em>Accounts
	 * payable</em> is a valid topic.</li>
	 * <li>A leading "/" creates a distinct topic. For example, <em>/finance</em> is
	 * different from <em>finance</em>. <em>/finance</em> matches "+/+" and "/+",
	 * but not "+".</li>
	 * <li>Do not include the null character (Unicode \x0000) in any topic.</li>
	 * </ul>
	 *
	 * <p>
	 * The following principles apply to the construction and content of a topic
	 * tree:
	 * </p>
	 *
	 * <ul>
	 * <li>The length is limited to 64k but within that there are no limits to the
	 * number of levels in a topic tree.</li>
	 * <li>There can be any number of root nodes; that is, there can be any number
	 * of topic trees.</li>
	 * </ul>
	 *
	 * @param topic
	 *            the topic to use, for example "finance/stock/ibm".
	 * @return an MqttTopic object, which can be used to publish messages to the
	 *         topic.
	 * @throws IllegalArgumentException
	 *             if the topic contains a '+' or '#' wildcard character.
	 */
	protected MqttTopic getTopic(String topic) {
		MqttTopicValidator.validate(topic, false/* wildcards NOT allowed */, true);

		MqttTopic result = (MqttTopic) topics.get(topic);
		if (result == null) {
			result = new MqttTopic(topic, comms);
			topics.put(topic, result);
		}
		return result;
	}

	/*
	 * (non-Javadoc) Check and send a ping if needed. <p>By default, client sends
	 * PingReq to server to keep the connection to server. For some platforms which
	 * cannot use this mechanism, such as Android, developer needs to handle the
	 * ping request manually with this method. </p>
	 *
	 * @throws MqttException for other errors encountered while publishing the
	 * message.
	 */
	/*
	 * (non-Javadoc)
	 * 
	 * @see
	 * org.eclipse.paho.mqttv5.client.IMqttAsyncClient#checkPing(java.lang.Object,
	 * org.eclipse.paho.mqttv5.client.MqttActionListener)
	 */
	@Override
	public IMqttToken checkPing(Object userContext, MqttActionListener callback) throws MqttException {
		final String methodName = "ping";
		MqttToken token;
		// @TRACE 117=>
		log.fine(CLASS_NAME, methodName, "117");

		token = comms.checkForActivity(callback);
		// @TRACE 118=<
		log.fine(CLASS_NAME, methodName, "118");

		return token;
	}

	/*
	 * (non-Javadoc)
	 * 
	 * @see
	 * org.eclipse.paho.mqttv5.client.IMqttAsyncClient#subscribe(java.lang.String,
	 * int, java.lang.Object, org.eclipse.paho.mqttv5.client.MqttActionListener)
	 */
	@Override
	public IMqttToken subscribe(String topicFilter, int qos, Object userContext, MqttActionListener callback)
			throws MqttException {
		return this.subscribe(new MqttSubscription[] { new MqttSubscription(topicFilter, qos) }, userContext, callback,
				new MqttProperties());
	}

	/*
	 * (non-Javadoc)
	 * 
	 * @see
	 * org.eclipse.paho.mqttv5.client.IMqttAsyncClient#subscribe(java.lang.String,
	 * int)
	 */
	@Override
	public IMqttToken subscribe(String topicFilter, int qos) throws MqttException {
		return this.subscribe(new MqttSubscription[] { new MqttSubscription(topicFilter, qos) }, null, null,
				new MqttProperties());
	}

	/*
	 * (non-Javadoc)
	 * 
	 * @see
	 * org.eclipse.paho.mqttv5.client.IMqttAsyncClient#subscribe(java.lang.String,
	 * int)
	 */
	@Override
	public IMqttToken subscribe(MqttSubscription subscription) throws MqttException {
		return this.subscribe(new MqttSubscription[] { subscription }, null, null, new MqttProperties());
	}

	/*
	 * (non-Javadoc)
	 * 
	 * @see
	 * org.eclipse.paho.mqttv5.client.IMqttAsyncClient#subscribe(org.eclipse.paho.
	 * mqttv5.common.MqttSubscription[])
	 */
	@Override
	public IMqttToken subscribe(MqttSubscription[] subscriptions) throws MqttException {
		return this.subscribe(subscriptions, null, null, new MqttProperties());
	}

	/*
	 * (non-Javadoc)
	 * 
	 * @see
	 * org.eclipse.paho.mqttv5.client.IMqttAsyncClient#subscribe(org.eclipse.paho.
	 * mqttv5.common.MqttSubscription[], java.lang.Object,
	 * org.eclipse.paho.mqttv5.client.MqttActionListener,
	 * org.eclipse.paho.mqttv5.common.packet.MqttProperties)
	 */
	@Override
	public IMqttToken subscribe(MqttSubscription[] subscriptions, Object userContext, MqttActionListener callback,
			MqttProperties subscriptionProperties) throws MqttException {
		final String methodName = "subscribe";

		// remove any message handlers for individual topics and validate Topics
		for (int i = 0; i < subscriptions.length; ++i) {
			this.comms.removeMessageListener(subscriptions[i].getTopic());
			// Check if the topic filter is valid before subscribing
			MqttTopicValidator.validate(subscriptions[i].getTopic(),
					this.mqttConnection.isWildcardSubscriptionsAvailable(),
					this.mqttConnection.isSharedSubscriptionsAvailable());
		}

		// Only Generate Log string if we are logging at FINE level
		if (log.isLoggable(Logger.FINE)) {
			StringBuffer subs = new StringBuffer();
			for (int i = 0; i < subscriptions.length; i++) {
				if (i > 0) {
					subs.append(", ");
				}
				subs.append(subscriptions[i].toString());
			}
			// @TRACE 106=Subscribe topicFilter={0} userContext={1} callback={2}
			log.fine(CLASS_NAME, methodName, "106", new Object[] { subs.toString(), userContext, callback });
		}

		MqttToken token = new MqttToken(getClientId());
		token.setActionCallback(callback);
		token.setUserContext(userContext);
		// TODO - Somehow refactor this....
		// token.internalTok.setTopics(topicFilters);
		// TODO - Build up MQTT Subscriptions properly here

		MqttSubscribe register = new MqttSubscribe(subscriptions, subscriptionProperties);

		comms.sendNoWait(register, token);
		// @TRACE 109=<
		log.fine(CLASS_NAME, methodName, "109");

		return token;
	}

	/*
	 * (non-Javadoc)
	 * 
	 * @see
	 * org.eclipse.paho.mqttv5.client.IMqttAsyncClient#subscribe(org.eclipse.paho.
	 * mqttv5.common.MqttSubscription, java.lang.Object,
	 * org.eclipse.paho.mqttv5.client.MqttActionListener,
	 * org.eclipse.paho.mqttv5.client.IMqttMessageListener,
	 * org.eclipse.paho.mqttv5.common.packet.MqttProperties)
	 */
	@Override
	public IMqttToken subscribe(MqttSubscription mqttSubscription, Object userContext, MqttActionListener callback,
			IMqttMessageListener messageListener, MqttProperties subscriptionProperties) throws MqttException {

		return this.subscribe(new MqttSubscription[] { mqttSubscription }, userContext, callback, messageListener,
				subscriptionProperties);
	}

	/*
	 * (non-Javadoc)
	 * 
	 * @see
	 * org.eclipse.paho.mqttv5.client.IMqttAsyncClient#subscribe(org.eclipse.paho.
	 * mqttv5.common.MqttSubscription,
	 * org.eclipse.paho.mqttv5.client.IMqttMessageListener)
	 */
	@Override
	public IMqttToken subscribe(MqttSubscription subscription, IMqttMessageListener messageListener)
			throws MqttException {
		return this.subscribe(new MqttSubscription[] { subscription }, null, null, messageListener,
				new MqttProperties());
	}

	/*
	 * (non-Javadoc)
	 * 
	 * @see
	 * org.eclipse.paho.mqttv5.client.IMqttAsyncClient#subscribe(org.eclipse.paho.
	 * mqttv5.common.MqttSubscription[],
	 * org.eclipse.paho.mqttv5.client.IMqttMessageListener)
	 */
	@Override
	public IMqttToken subscribe(MqttSubscription[] subscriptions, IMqttMessageListener messageListener)
			throws MqttException {
		return this.subscribe(subscriptions, null, null, messageListener, new MqttProperties());
	}

	/*
	 * (non-Javadoc)
	 * 
	 * @see
	 * org.eclipse.paho.mqttv5.client.IMqttAsyncClient#subscribe(org.eclipse.paho.
	 * mqttv5.common.MqttSubscription[], java.lang.Object,
	 * org.eclipse.paho.mqttv5.client.MqttActionListener,
	 * org.eclipse.paho.mqttv5.client.IMqttMessageListener[],
	 * org.eclipse.paho.mqttv5.common.packet.MqttProperties)
	 */
	@Override
	public IMqttToken subscribe(MqttSubscription[] subscriptions, Object userContext, MqttActionListener callback,
			IMqttMessageListener[] messageListeners, MqttProperties subscriptionProperties) throws MqttException {

		IMqttToken token = this.subscribe(subscriptions, userContext, callback, subscriptionProperties);

		// add message handlers to the list for this client
		for (int i = 0; i < subscriptions.length; ++i) {
			this.comms.setMessageListener(null, subscriptions[i].getTopic(), messageListeners[i]);
		}

		return token;
	}

	/*
	 * (non-Javadoc)
	 * 
	 * @see
	 * org.eclipse.paho.mqttv5.client.IMqttAsyncClient#subscribe(org.eclipse.paho.
	 * mqttv5.common.MqttSubscription[], java.lang.Object,
	 * org.eclipse.paho.mqttv5.client.MqttActionListener,
	 * org.eclipse.paho.mqttv5.client.IMqttMessageListener,
	 * org.eclipse.paho.mqttv5.common.packet.MqttProperties)
	 */
	@Override
	public IMqttToken subscribe(MqttSubscription[] subscriptions, Object userContext, MqttActionListener callback,
			IMqttMessageListener messageListener, MqttProperties subscriptionProperties) throws MqttException {

		int subId = subscriptionProperties.getSubscriptionIdentifiers().get(0);

		// Automatic Subscription Identifier Assignment is enabled
		if (connOpts.useSubscriptionIdentifiers() && this.mqttConnection.isSubscriptionIdentifiersAvailable()) {

			// Application is overriding the subscription Identifier
			if (subId != 0) {
				// Check that we are not already using this ID, else throw Illegal Argument
				// Exception
				if (this.comms.doesSubscriptionIdentifierExist(subId)) {
					throw new IllegalArgumentException(
							String.format("The Subscription Identifier %s already exists.", subId));
				}

			} else {
				// Automatically assign new ID and link to callback.
				subId = this.mqttSession.getNextSubscriptionIdentifier();
			}
		}

		IMqttToken token = this.subscribe(subscriptions, userContext, callback, subscriptionProperties);

		// add message handlers to the list for this client
		for (int i = 0; i < subscriptions.length; ++i) {
			this.comms.setMessageListener(subId, subscriptions[i].getTopic(), messageListener);
		}

		return token;
	}

	/*
	 * (non-Javadoc)
	 * 
	 * @see
	 * org.eclipse.paho.mqttv5.client.IMqttAsyncClient#unsubscribe(java.lang.String,
	 * java.lang.Object, org.eclipse.paho.mqttv5.client.MqttActionListener)
	 */
	@Override
	public IMqttToken unsubscribe(String topicFilter, Object userContext, MqttActionListener callback)
			throws MqttException {
		return unsubscribe(new String[] { topicFilter }, userContext, callback, new MqttProperties());
	}

	/*
	 * (non-Javadoc)
	 * 
	 * @see
	 * org.eclipse.paho.mqttv5.client.IMqttAsyncClient#unsubscribe(java.lang.String)
	 */
	@Override
	public IMqttToken unsubscribe(String topicFilter) throws MqttException {
		return unsubscribe(new String[] { topicFilter }, null, null, new MqttProperties());
	}

	/*
	 * (non-Javadoc)
	 * 
	 * @see
	 * org.eclipse.paho.mqttv5.client.IMqttAsyncClient#unsubscribe(java.lang.String[
	 * ])
	 */
	@Override
	public IMqttToken unsubscribe(String[] topicFilters) throws MqttException {
		return unsubscribe(topicFilters, null, null, new MqttProperties());
	}

	/*
	 * (non-Javadoc)
	 * 
	 * @see
	 * org.eclipse.paho.mqttv5.client.IMqttAsyncClient#unsubscribe(java.lang.String[
	 * ], java.lang.Object, org.eclipse.paho.mqttv5.client.MqttActionListener,
	 * org.eclipse.paho.mqttv5.common.packet.MqttProperties)
	 */
	@Override
	public IMqttToken unsubscribe(String[] topicFilters, Object userContext, MqttActionListener callback,
			MqttProperties unsubscribeProperties) throws MqttException {
		final String methodName = "unsubscribe";

		// Only Generate Log string if we are logging at FINE level
		if (log.isLoggable(Logger.FINE)) {
			String subs = "";
			for (int i = 0; i < topicFilters.length; i++) {
				if (i > 0) {
					subs += ", ";
				}
				subs += topicFilters[i];
			}

			// @TRACE 107=Unsubscribe topic={0} userContext={1} callback={2}
			log.fine(CLASS_NAME, methodName, "107", new Object[] { subs, userContext, callback });
		}

		for (int i = 0; i < topicFilters.length; i++) {
			// Check if the topic filter is valid before unsubscribing
			// Although we already checked when subscribing, but invalid
			// topic filter is meanless for unsubscribing, just prohibit it
			// to reduce unnecessary control packet send to broker.
			MqttTopicValidator.validate(topicFilters[i], true/* allow wildcards */, this.mqttConnection.isSharedSubscriptionsAvailable());
		}

		// remove message handlers from the list for this client
		for (int i = 0; i < topicFilters.length; ++i) {
			this.comms.removeMessageListener(topicFilters[i]);
		}

		MqttToken token = new MqttToken(getClientId());
		token.setActionCallback(callback);
		token.setUserContext(userContext);
		token.internalTok.setTopics(topicFilters);

		MqttUnsubscribe unregister = new MqttUnsubscribe(topicFilters, unsubscribeProperties);

		comms.sendNoWait(unregister, token);
		// @TRACE 110=<
		log.fine(CLASS_NAME, methodName, "110");

		return token;
	}

	/*
	 * (non-Javadoc)
	 * 
	 * @see
	 * org.eclipse.paho.mqttv5.client.IMqttAsyncClient#setCallback(org.eclipse.paho.
	 * mqttv5.client.MqttCallback)
	 */
	@Override
	public void setCallback(MqttCallback callback) {
		this.mqttCallback = callback;
		comms.setCallback(callback);
	}

	/*
	 * (non-Javadoc)
	 * 
	 * @see org.eclipse.paho.mqttv5.client.IMqttAsyncClient#setManualAcks(boolean)
	 */
	@Override
	public void setManualAcks(boolean manualAcks) {
		comms.setManualAcks(manualAcks);
	}

	/*
	 * (non-Javadoc)
	 * 
	 * @see
	 * org.eclipse.paho.mqttv5.client.IMqttAsyncClient#messageArrivedComplete(int,
	 * int)
	 */
	@Override
	public void messageArrivedComplete(int messageId, int qos) throws MqttException {
		comms.messageArrivedComplete(messageId, qos);
	}

	/*
	 * (non-Javadoc)
	 * 
	 * @see
	 * org.eclipse.paho.mqttv5.client.IMqttAsyncClient#getPendingDeliveryTokens()
	 */
	@Override
	public IMqttDeliveryToken[] getPendingDeliveryTokens() {
		return comms.getPendingDeliveryTokens();
	}

	/*
	 * (non-Javadoc)
	 * 
	 * @see
	 * org.eclipse.paho.mqttv5.client.IMqttAsyncClient#publish(java.lang.String,
	 * byte[], int, boolean, java.lang.Object,
	 * org.eclipse.paho.mqttv5.client.MqttActionListener)
	 */
	@Override
	public IMqttDeliveryToken publish(String topic, byte[] payload, int qos, boolean retained, Object userContext,
			MqttActionListener callback) throws MqttException, MqttPersistenceException {
		MqttMessage message = new MqttMessage(payload);
		message.setProperties(new MqttProperties());
		message.setQos(qos);
		message.setRetained(retained);
		return this.publish(topic, message, userContext, callback);
	}

	/*
	 * (non-Javadoc)
	 * 
	 * @see
	 * org.eclipse.paho.mqttv5.client.IMqttAsyncClient#publish(java.lang.String,
	 * byte[], int, boolean)
	 */
	@Override
	public IMqttDeliveryToken publish(String topic, byte[] payload, int qos, boolean retained)
			throws MqttException, MqttPersistenceException {
		return this.publish(topic, payload, qos, retained, null, null);
	}

	/*
	 * (non-Javadoc)
	 * 
	 * @see
	 * org.eclipse.paho.mqttv5.client.IMqttAsyncClient#publish(java.lang.String,
	 * org.eclipse.paho.mqttv5.common.MqttMessage)
	 */
	@Override
	public IMqttDeliveryToken publish(String topic, MqttMessage message)
			throws MqttException, MqttPersistenceException {
		return this.publish(topic, message, null, null);
	}

	/*
	 * (non-Javadoc)
	 * 
	 * @see
	 * org.eclipse.paho.mqttv5.client.IMqttAsyncClient#publish(java.lang.String,
	 * org.eclipse.paho.mqttv5.common.MqttMessage, java.lang.Object,
	 * org.eclipse.paho.mqttv5.client.MqttActionListener,
	 * org.eclipse.paho.mqttv5.common.packet.MqttProperties)
	 */
	@Override
	public IMqttDeliveryToken publish(String topic, MqttMessage message, Object userContext,
			MqttActionListener callback) throws MqttException, MqttPersistenceException {
		final String methodName = "publish";
		// @TRACE 111=< topic={0} message={1}userContext={1} callback={2}
		log.fine(CLASS_NAME, methodName, "111", new Object[] { topic, userContext, callback });

		// Checks if a topic is valid when publishing a message.
		MqttTopicValidator.validate(topic, false/* wildcards NOT allowed */, true);

		MqttDeliveryToken token = new MqttDeliveryToken(getClientId());
		token.setActionCallback(callback);
		token.setUserContext(userContext);
		token.setMessage(message);
		token.internalTok.setTopics(new String[] { topic });

		MqttPublish pubMsg = new MqttPublish(topic, message, message.getProperties());
		comms.sendNoWait(pubMsg, token);

		// @TRACE 112=<
		log.fine(CLASS_NAME, methodName, "112");

		return token;
	}

	/*
	 * (non-Javadoc)
	 * 
	 * @see org.eclipse.paho.mqttv5.client.IMqttAsyncClient#reconnect()
	 */
	@Override
	public void reconnect() throws MqttException {
		final String methodName = "reconnect";
		// @Trace 500=Attempting to reconnect client: {0}
		log.fine(CLASS_NAME, methodName, "500", new Object[] { this.mqttSession.getClientId() });
		// Some checks to make sure that we're not attempting to reconnect an
		// already connected client
		if (comms.isConnected()) {
			throw ExceptionHelper.createMqttException(MqttClientException.REASON_CODE_CLIENT_CONNECTED);
		}
		if (comms.isConnecting()) {
			throw new MqttException(MqttClientException.REASON_CODE_CONNECT_IN_PROGRESS);
		}
		if (comms.isDisconnecting()) {
			throw new MqttException(MqttClientException.REASON_CODE_CLIENT_DISCONNECTING);
		}
		if (comms.isClosed()) {
			throw new MqttException(MqttClientException.REASON_CODE_CLIENT_CLOSED);
		}
		// We don't want to spam the server
		stopReconnectCycle();

		attemptReconnect();
	}

	/**
	 * Attempts to reconnect the client to the server. If successful it will make
	 * sure that there are no further reconnects scheduled. However if the connect
	 * fails, the delay will double up to 128 seconds and will re-schedule the
	 * reconnect for after the delay.
	 *
	 * Any thrown exceptions are logged but not acted upon as it is assumed that
	 * they are being thrown due to the server being offline and so reconnect
	 * attempts will continue.
	 */
	private void attemptReconnect() {
		final String methodName = "attemptReconnect";
		// @Trace 500=Attempting to reconnect client: {0}
		log.fine(CLASS_NAME, methodName, "500", new Object[] { this.mqttSession.getClientId() });
		try {
			connect(this.connOpts, this.userContext, new MqttReconnectActionListener(methodName));
		} catch (MqttSecurityException ex) {
			// @TRACE 804=exception
			log.fine(CLASS_NAME, methodName, "804", null, ex);
		} catch (MqttException ex) {
			// @TRACE 804=exception
			log.fine(CLASS_NAME, methodName, "804", null, ex);
		}
	}

	private void startReconnectCycle() {
		String methodName = "startReconnectCycle";
		// @Trace 503=Start reconnect timer for client: {0}, delay: {1}
		log.fine(CLASS_NAME, methodName, "503",
				new Object[] { this.mqttSession.getClientId(), new Long(reconnectDelay) });
		reconnectTimer = new Timer("MQTT Reconnect: " + this.mqttSession.getClientId());
		reconnectTimer.schedule(new ReconnectTask(), reconnectDelay);
	}

	private void stopReconnectCycle() {
		String methodName = "stopReconnectCycle";
		// @Trace 504=Stop reconnect timer for client: {0}
		log.fine(CLASS_NAME, methodName, "504", new Object[] { this.mqttSession.getClientId() });
		synchronized (clientLock) {
			if (this.connOpts.isAutomaticReconnect()) {
				if (reconnectTimer != null) {
					reconnectTimer.cancel();
					reconnectTimer = null;
				}
				reconnectDelay = 1000; // Reset Delay Timer
			}
		}
	}

	private class ReconnectTask extends TimerTask {
		private static final String methodName = "ReconnectTask.run";

		public void run() {
			// @Trace 506=Triggering Automatic Reconnect attempt.
			log.fine(CLASS_NAME, methodName, "506");
			attemptReconnect();
		}
	}

	class MqttReconnectCallback implements MqttCallback {

		final boolean automaticReconnect;

		MqttReconnectCallback(boolean isAutomaticReconnect) {
			automaticReconnect = isAutomaticReconnect;
		}

		public void messageArrived(String topic, MqttMessage message) throws Exception {
		}

		public void deliveryComplete(IMqttDeliveryToken token) {
		}

		public void connectComplete(boolean reconnect, String serverURI) {
		}

		public void disconnected(MqttDisconnectResponse disconnectResponse) {
			if (automaticReconnect) {
				// Automatic reconnect is set so make sure comms is in resting
				// state
				comms.setRestingState(true);
				reconnecting = true;
				startReconnectCycle();
			}
		}

		public void mqttErrorOccurred(MqttException exception) {
		}

		public void authPacketArrived(int reasonCode, MqttProperties properties) {

		}

	}

	class MqttReconnectActionListener implements MqttActionListener {

		final String methodName;

		MqttReconnectActionListener(String methodName) {
			this.methodName = methodName;
		}

		public void onSuccess(IMqttToken asyncActionToken) {
			// @Trace 501=Automatic Reconnect Successful: {0}
			log.fine(CLASS_NAME, methodName, "501", new Object[] { asyncActionToken.getClient().getClientId() });
			comms.setRestingState(false);
			stopReconnectCycle();
		}

		public void onFailure(IMqttToken asyncActionToken, Throwable exception) {
			// @Trace 502=Automatic Reconnect failed, rescheduling: {0}
			log.fine(CLASS_NAME, methodName, "502", new Object[] { asyncActionToken.getClient().getClientId() });
			if (reconnectDelay < connOpts.getMaxReconnectDelay()) {
				reconnectDelay = reconnectDelay * 2;
			}
			rescheduleReconnectCycle(reconnectDelay);
		}

		private void rescheduleReconnectCycle(int delay) {
			String reschedulemethodName = methodName + ":rescheduleReconnectCycle";
			// @Trace 505=Rescheduling reconnect timer for client: {0}, delay:
			// {1}
			log.fine(CLASS_NAME, reschedulemethodName, "505",
					new Object[] { MqttAsyncClient.this.mqttSession.getClientId(), String.valueOf(reconnectDelay) });
			synchronized (clientLock) {
				if (MqttAsyncClient.this.connOpts.isAutomaticReconnect()) {
					if (reconnectTimer != null) {
						reconnectTimer.schedule(new ReconnectTask(), delay);
					} else {
						// The previous reconnect timer was cancelled
						reconnectDelay = delay;
						startReconnectCycle();
					}
				}
			}
		}

	}

	/*
	 * (non-Javadoc)
	 * 
	 * @see
	 * org.eclipse.paho.mqttv5.client.IMqttAsyncClient#setBufferOpts(org.eclipse.
	 * paho.mqttv5.client.DisconnectedBufferOptions)
	 */
	@Override
	public void setBufferOpts(DisconnectedBufferOptions bufferOpts) {
		this.comms.setDisconnectedMessageBuffer(new DisconnectedMessageBuffer(bufferOpts));
	}

	/*
	 * (non-Javadoc)
	 * 
	 * @see
	 * org.eclipse.paho.mqttv5.client.IMqttAsyncClient#getBufferedMessageCount()
	 */
	@Override
	public int getBufferedMessageCount() {
		return this.comms.getBufferedMessageCount();
	}

	/*
	 * (non-Javadoc)
	 * 
	 * @see org.eclipse.paho.mqttv5.client.IMqttAsyncClient#getBufferedMessage(int)
	 */
	@Override
	public MqttMessage getBufferedMessage(int bufferIndex) {
		return this.comms.getBufferedMessage(bufferIndex);
	}

	/*
	 * (non-Javadoc)
	 * 
	 * @see
	 * org.eclipse.paho.mqttv5.client.IMqttAsyncClient#deleteBufferedMessage(int)
	 */
	@Override
	public void deleteBufferedMessage(int bufferIndex) {
		this.comms.deleteBufferedMessage(bufferIndex);
	}

	/*
	 * (non-Javadoc)
	 * 
	 * @see
	 * org.eclipse.paho.mqttv5.client.IMqttAsyncClient#getInFlightMessageCount()
	 */
	@Override
	public int getInFlightMessageCount() {
		return this.comms.getActualInFlight();
	}

	/*
	 * (non-Javadoc)
	 * 
	 * @see org.eclipse.paho.mqttv5.client.IMqttAsyncClient#close()
	 */
	@Override
	public void close() throws MqttException {
		close(false);
	}

	/*
	 * (non-Javadoc)
	 * 
	 * @see org.eclipse.paho.mqttv5.client.IMqttAsyncClient#close(boolean)
	 */
	@Override
	public void close(boolean force) throws MqttException {
		final String methodName = "close";
		// @TRACE 113=<
		log.fine(CLASS_NAME, methodName, "113");
		comms.close(force);
		// @TRACE 114=>
		log.fine(CLASS_NAME, methodName, "114");

	}

	/*
	 * (non-Javadoc)
	 * 
	 * @see org.eclipse.paho.mqttv5.client.IMqttAsyncClient#getDebug()
	 */
	@Override
	public Debug getDebug() {
		return new Debug(this.mqttSession.getClientId(), comms);
	}

	@Override
	public IMqttToken authenticate(int reasonCode, Object userContext, MqttProperties properties) throws MqttException {
		MqttToken token = new MqttToken(getClientId());
		token.setUserContext(userContext);

		MqttAuth auth = new MqttAuth(reasonCode, properties);
		comms.sendNoWait(auth, token);
		return null;
	}

}<|MERGE_RESOLUTION|>--- conflicted
+++ resolved
@@ -675,135 +675,9 @@
 		// @TRACE 115=URI={0}
 		log.fine(CLASS_NAME, methodName, "115", new Object[] { address });
 
-<<<<<<< HEAD
+
 		NetworkModule netModule = NetworkModuleService.createInstance(address, options, mqttSession.getClientId());
-=======
-		NetworkModule netModule;
-		SocketFactory factory = options.getSocketFactory();
-
-		MqttConnectionOptions.UriType serverURIType = MqttConnectionOptions.validateURI(address);
-
-		URI uri;
-		try {
-			uri = new URI(address);
-			// If the returned uri contains no host and the address contains underscores,
-			// then it's likely that Java did not parse the URI
-			if (uri.getHost() == null && address.contains("_")) {
-				try {
-					final Field hostField = URI.class.getDeclaredField("host");
-					hostField.setAccessible(true);
-					// Get everything after the scheme://
-					String shortAddress = address.substring(uri.getScheme().length() + 3);
-					hostField.set(uri, getHostName(shortAddress));
-
-				} catch (NoSuchFieldException | SecurityException | IllegalArgumentException
-						| IllegalAccessException e) {
-					throw ExceptionHelper.createMqttException(e.getCause());
-				}
-
-			}
-		} catch (URISyntaxException e) {
-			throw new IllegalArgumentException("Malformed URI: " + address + ", " + e.getMessage());
-		}
-
-		String host = uri.getHost();
-		int port = uri.getPort(); // -1 if not defined
-
-		switch (serverURIType) {
-		case TCP:
-			if (port == -1) {
-				port = 1883;
-			}
-			if (factory == null) {
-				factory = SocketFactory.getDefault();
-			} else if (factory instanceof SSLSocketFactory) {
-				throw ExceptionHelper.createMqttException(MqttClientException.REASON_CODE_SOCKET_FACTORY_MISMATCH);
-			}
-			netModule = new TCPNetworkModule(factory, host, port, this.mqttSession.getClientId());
-			((TCPNetworkModule) netModule).setConnectTimeout(options.getConnectionTimeout());
-			break;
-		case SSL:
-			if (port == -1) {
-				port = 8883;
-			}
-			SSLSocketFactoryFactory factoryFactory = null;
-			if (factory == null) {
-				// try {
-				factoryFactory = new SSLSocketFactoryFactory();
-				Properties sslClientProps = options.getSSLProperties();
-				if (null != sslClientProps)
-					factoryFactory.initialize(sslClientProps, null);
-				factory = factoryFactory.createSocketFactory(null);
-				// }
-				// catch (MqttDirectException ex) {
-				// throw ExceptionHelper.createMqttException(ex.getCause());
-				// }
-			} else if ((factory instanceof SSLSocketFactory) == false) {
-				throw ExceptionHelper.createMqttException(MqttClientException.REASON_CODE_SOCKET_FACTORY_MISMATCH);
-			}
-
-			// Create the network module...
-			netModule = new SSLNetworkModule((SSLSocketFactory) factory, host, port, this.mqttSession.getClientId());
-			((SSLNetworkModule) netModule).setSSLhandshakeTimeout(options.getConnectionTimeout());
-			((SSLNetworkModule) netModule).setSSLHostnameVerifier(options.getSSLHostnameVerifier());
-			((SSLNetworkModule) netModule)
-					.setHttpsHostnameVerificationEnabled(options.isHttpsHostnameVerificationEnabled());
-			// Ciphers suites need to be set, if they are available
-			if (factoryFactory != null) {
-				String[] enabledCiphers = factoryFactory.getEnabledCipherSuites(null);
-				if (enabledCiphers != null) {
-					((SSLNetworkModule) netModule).setEnabledCiphers(enabledCiphers);
-				}
-			}
-			break;
-		case WS:
-			if (port == -1) {
-				port = 80;
-			}
-			if (factory == null) {
-				factory = SocketFactory.getDefault();
-			} else if (factory instanceof SSLSocketFactory) {
-				throw ExceptionHelper.createMqttException(MqttClientException.REASON_CODE_SOCKET_FACTORY_MISMATCH);
-			}
-			netModule = new WebSocketNetworkModule(factory, address, host, port, this.mqttSession.getClientId());
-			((WebSocketNetworkModule) netModule).setConnectTimeout(options.getConnectionTimeout());
-			((WebSocketNetworkModule) netModule).setCustomWebSocketHeaders(options.getCustomWebSocketHeaders());
-			break;
-		case WSS:
-			if (port == -1) {
-				port = 443;
-			}
-			SSLSocketFactoryFactory wSSFactoryFactory = null;
-			if (factory == null) {
-				wSSFactoryFactory = new SSLSocketFactoryFactory();
-				Properties sslClientProps = options.getSSLProperties();
-				if (null != sslClientProps)
-					wSSFactoryFactory.initialize(sslClientProps, null);
-				factory = wSSFactoryFactory.createSocketFactory(null);
-
-			} else if ((factory instanceof SSLSocketFactory) == false) {
-				throw ExceptionHelper.createMqttException(MqttClientException.REASON_CODE_SOCKET_FACTORY_MISMATCH);
-			}
-
-			// Create the network module...
-			netModule = new WebSocketSecureNetworkModule((SSLSocketFactory) factory, address, host, port,
-					this.mqttSession.getClientId());
-			((WebSocketSecureNetworkModule) netModule).setSSLhandshakeTimeout(options.getConnectionTimeout());
-			((WebSocketSecureNetworkModule) netModule).setCustomWebSocketHeaders(options.getCustomWebSocketHeaders());
-			// Ciphers suites need to be set, if they are available
-			if (wSSFactoryFactory != null) {
-				String[] enabledCiphers = wSSFactoryFactory.getEnabledCipherSuites(null);
-				if (enabledCiphers != null) {
-					((SSLNetworkModule) netModule).setEnabledCiphers(enabledCiphers);
-				}
-			}
-			break;
-		default:
-			// This shouldn't happen, as long as validateURI() has been called.
-			log.fine(CLASS_NAME, methodName, "119", new Object[] { address });
-			netModule = null;
-		}
->>>>>>> d669d22e
+
 		return netModule;
 	}
 
